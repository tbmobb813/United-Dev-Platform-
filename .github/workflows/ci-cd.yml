name: CI/CD Pipeline

on:
  push:
    branches: [main, develop]
  pull_request:
    branches: [main, develop]

env:
  NODE_VERSION: "18"
  PNPM_VERSION: "latest"

jobs:
  setup:
    name: Setup and Cache
    if: ${{ github.actor != 'github-actions[bot]' }}
    runs-on: ubuntu-latest
    outputs:
      pnpm-cache-dir: ${{ steps.pnpm-cache.outputs.pnpm-cache-dir }}
    steps:
      - name: Checkout code
        uses: actions/checkout@v4

<<<<<<< HEAD
=======
      - name: Enable Corepack & pnpm (early)
        run: |
          corepack enable
          corepack prepare pnpm@9.0.0 --activate

>>>>>>> 568a596e
      - name: Setup Node.js
        uses: actions/setup-node@v6
        with:
          node-version: ${{ env.NODE_VERSION }}

      - name: Enable Corepack & pnpm
        run: |
          corepack enable
          corepack prepare pnpm@9.0.0 --activate

<<<<<<< HEAD
=======
      - name: Setup pnpm
        uses: pnpm/action-setup@v2
        with:
          version: 9.0.0

>>>>>>> 568a596e
      - name: Get pnpm store directory
        id: pnpm-cache
        shell: bash
        run: |
          echo "pnpm-cache-dir=$(pnpm store path)" >> $GITHUB_OUTPUT

      - name: Setup pnpm cache
        uses: actions/cache@v3
        with:
          path: ${{ steps.pnpm-cache.outputs.pnpm-cache-dir }}
          key: ${{ runner.os }}-pnpm-store-${{ hashFiles('**/pnpm-lock.yaml') }}
          restore-keys: |
            ${{ runner.os }}-pnpm-store-

      - name: Install dependencies
        run: pnpm install --frozen-lockfile

  lint:
    name: Lint and Format Check
    if: ${{ github.actor != 'github-actions[bot]' }}
    runs-on: ubuntu-latest
    needs: setup
    steps:
      - name: Checkout code
        uses: actions/checkout@v4

      - name: Enable Corepack & pnpm (early)
        run: |
          corepack enable
          corepack prepare pnpm@9.0.0 --activate

      - name: Setup Node.js
        uses: actions/setup-node@v6
        with:
          node-version: ${{ env.NODE_VERSION }}

<<<<<<< HEAD
      - name: Enable Corepack & pnpm
        run: |
          corepack enable
          corepack prepare pnpm@${{ env.PNPM_VERSION }} --activate

      - name: Debug pnpm availability
        run: |
          echo "--- env ---"
          env | sort
          echo "--- versions ---"
          node --version
          npm --version
          corepack --version 2>/dev/null || echo 'corepack not found'
          pnpm --version 2>/dev/null || echo 'pnpm not found'
          which pnpm || true
          echo "--- PATH ---"
          echo "$PATH"
=======
      - name: Setup pnpm (after setup-node)
        uses: pnpm/action-setup@v2
        with:
          version: 9.0.0
>>>>>>> 568a596e

      - name: Restore pnpm cache
        uses: actions/cache@v3
        with:
          path: ${{ needs.setup.outputs.pnpm-cache-dir }}
          key: ${{ runner.os }}-pnpm-store-${{ hashFiles('**/pnpm-lock.yaml') }}

      - name: Install dependencies
        run: pnpm install --frozen-lockfile

      - name: Run ESLint
        run: pnpm lint

      - name: Check Prettier formatting
        run: pnpm format:check

  format-web:
    name: Prettier Check (apps/web)
    if: ${{ github.actor != 'github-actions[bot]' }}
    runs-on: ubuntu-latest
    needs: setup
    steps:
      - name: Checkout code
        uses: actions/checkout@v5

      - name: Enable Corepack & pnpm (early)
        run: |
          corepack enable
          corepack prepare pnpm@latest --activate

      - name: Setup Node.js
        uses: actions/setup-node@v6
        with:
          node-version: ${{ env.NODE_VERSION }}

      - name: Setup pnpm (after setup-node)
        uses: pnpm/action-setup@v2
        with:
          version: ${{ env.PNPM_VERSION }}

      - name: Restore pnpm cache
        uses: actions/cache@v4
        with:
          path: ${{ needs.setup.outputs.pnpm-cache-dir }}
          key: ${{ runner.os }}-pnpm-store-${{ hashFiles('**/pnpm-lock.yaml') }}

      - name: Install dependencies
        run: pnpm install --frozen-lockfile

      - name: Run Prettier for apps/web
        run: pnpm --filter ./apps/web format:check

  type-check:
    name: TypeScript Type Check
    if: ${{ github.actor != 'github-actions[bot]' }}
    runs-on: ubuntu-latest
    needs: setup
    steps:
      - name: Checkout code
        uses: actions/checkout@v4

      - name: Enable Corepack & pnpm (early)
        run: |
          corepack enable
          corepack prepare pnpm@9.0.0 --activate

      - name: Enable Corepack & pnpm (early)
        run: |
          corepack enable
          corepack prepare pnpm@latest --activate

      - name: Setup Node.js
        uses: actions/setup-node@v6
        with:
          node-version: ${{ env.NODE_VERSION }}

<<<<<<< HEAD
      - name: Enable Corepack & pnpm
        run: |
          corepack enable
          corepack prepare pnpm@${{ env.PNPM_VERSION }} --activate

      - name: Debug pnpm availability
        run: |
          echo "--- env ---"
          env | sort
          echo "--- versions ---"
          node --version
          npm --version
          corepack --version 2>/dev/null || echo 'corepack not found'
          pnpm --version 2>/dev/null || echo 'pnpm not found'
          which pnpm || true
          echo "--- PATH ---"
          echo "$PATH"
=======
      - name: Setup pnpm (after setup-node)
        uses: pnpm/action-setup@v2
        with:
          version: 9.0.0
>>>>>>> 568a596e

      - name: Restore pnpm cache
        uses: actions/cache@v3
        with:
          path: ${{ needs.setup.outputs.pnpm-cache-dir }}
          key: ${{ runner.os }}-pnpm-store-${{ hashFiles('**/pnpm-lock.yaml') }}

      - name: Install dependencies
        run: pnpm install --frozen-lockfile

      - name: Run TypeScript type check
        run: pnpm type-check

  test:
    name: Run Tests
    if: ${{ github.actor != 'github-actions[bot]' }}
    runs-on: ubuntu-latest
    needs: setup
    steps:
      - name: Checkout code
        uses: actions/checkout@v4

      - name: Enable Corepack & pnpm (early)
        run: |
          corepack enable
          corepack prepare pnpm@9.0.0 --activate

      - name: Enable Corepack & pnpm (early)
        run: |
          corepack enable
          corepack prepare pnpm@latest --activate

      - name: Setup Node.js
        uses: actions/setup-node@v6
        with:
          node-version: ${{ env.NODE_VERSION }}

<<<<<<< HEAD
      - name: Enable Corepack & pnpm
        run: |
          corepack enable
          corepack prepare pnpm@${{ env.PNPM_VERSION }} --activate

      - name: Debug pnpm availability
        run: |
          echo "--- env ---"
          env | sort
          echo "--- versions ---"
          node --version
          npm --version
          corepack --version 2>/dev/null || echo 'corepack not found'
          pnpm --version 2>/dev/null || echo 'pnpm not found'
          which pnpm || true
          echo "--- PATH ---"
          echo "$PATH"
=======
      - name: Setup pnpm (after setup-node)
        uses: pnpm/action-setup@v2
        with:
          version: 9.0.0
>>>>>>> 568a596e

      - name: Restore pnpm cache
        uses: actions/cache@v3
        with:
          path: ${{ needs.setup.outputs.pnpm-cache-dir }}
          key: ${{ runner.os }}-pnpm-store-${{ hashFiles('**/pnpm-lock.yaml') }}

      - name: Install dependencies
        run: pnpm install --frozen-lockfile

      - name: Run tests
        run: pnpm test:ci

  validate-env:
    name: Validate Environment
    if: ${{ github.actor != 'github-actions[bot]' }}
    runs-on: ubuntu-latest
    needs: setup
    steps:
      - name: Checkout code
        uses: actions/checkout@v4

      - name: Enable Corepack & pnpm (early)
        run: |
          corepack enable
          corepack prepare pnpm@latest --activate

      - name: Enable Corepack & pnpm (early)
        run: |
          corepack enable
          corepack prepare pnpm@latest --activate

      - name: Setup Node.js
        uses: actions/setup-node@v6
        with:
          node-version: ${{ env.NODE_VERSION }}

<<<<<<< HEAD
      - name: Enable Corepack & pnpm
        run: |
          corepack enable
          corepack prepare pnpm@${{ env.PNPM_VERSION }} --activate
=======
      - name: Setup pnpm (after setup-node)
        uses: pnpm/action-setup@v2
        with:
          version: ${{ env.PNPM_VERSION }}
>>>>>>> 568a596e

      - name: Restore pnpm cache
        uses: actions/cache@v3
        with:
          path: ${{ needs.setup.outputs.pnpm-cache-dir }}
          key: ${{ runner.os }}-pnpm-store-${{ hashFiles('**/pnpm-lock.yaml') }}

      - name: Install dependencies
        run: pnpm install --frozen-lockfile

      - name: Install dotenv for validation script
        run: pnpm add -Dw dotenv

      - name: Validate environment configuration
        env:
          NODE_ENV: development
          NEXT_PUBLIC_APP_NAME: United Dev Platform
          NEXT_PUBLIC_APP_VERSION: 1.0.0
          NEXT_PUBLIC_APP_URL: http://localhost:3000
          NEXT_PUBLIC_API_URL: http://localhost:3001
          NEXT_PUBLIC_WS_URL: ws://localhost:3001
        run: pnpm validate-env

  build:
    name: Build Applications
    if: ${{ github.actor != 'github-actions[bot]' }}
    runs-on: ubuntu-latest
    needs: [setup, lint, type-check, test, validate-env]
    strategy:
      matrix:
        app: [web, api]
    steps:
      - name: Checkout code
        uses: actions/checkout@v4

      - name: Setup Node.js
        uses: actions/setup-node@v6
        with:
          node-version: ${{ env.NODE_VERSION }}

      - name: Setup pnpm (after setup-node)
        uses: pnpm/action-setup@v2
        with:
          version: ${{ env.PNPM_VERSION }}

      - name: Restore pnpm cache
        uses: actions/cache@v3
        with:
          path: ${{ needs.setup.outputs.pnpm-cache-dir }}
          key: ${{ runner.os }}-pnpm-store-${{ hashFiles('**/pnpm-lock.yaml') }}

      - name: Install dependencies
        run: pnpm install --frozen-lockfile

      - name: Build ${{ matrix.app }}
        env:
          NODE_ENV: production
          NEXT_PUBLIC_APP_NAME: United Dev Platform
          NEXT_PUBLIC_APP_VERSION: 1.0.0
          NEXT_PUBLIC_APP_URL: https://udp.example.com
          NEXT_PUBLIC_API_URL: https://api.udp.example.com
          NEXT_PUBLIC_WS_URL: wss://api.udp.example.com
        run: cd apps/${{ matrix.app }} && pnpm build

      - name: Diagnose .next contents
        if: always()
        run: |
          echo "== Listing apps/${{ matrix.app }}/.next =="
          ls -la apps/${{ matrix.app }}/.next || true
          echo "== Disk usage (human) for apps/${{ matrix.app }}/.next =="
          du -sh apps/${{ matrix.app }}/.next || true

      - name: Archive .next (if exists)
        run: |
          echo "Working directory: $(pwd)"
          echo "Contents of apps/${{ matrix.app }} (top-level):"
          ls -la apps/${{ matrix.app }} || true
          if [ -d "apps/${{ matrix.app }}/.next" ]; then
            echo "Creating tarball /tmp/${{ matrix.app }}-next.tgz (verbose)..."
            tar -cvzf /tmp/${{ matrix.app }}-next.tgz -C apps/${{ matrix.app }} .next
            echo "Tarball created:"; ls -lh /tmp/${{ matrix.app }}-next.tgz || true
            echo "ARCHIVE_CREATED=/tmp/${{ matrix.app }}-next.tgz" >> $GITHUB_OUTPUT
          else
            echo "No .next directory for ${{ matrix.app }}; skipping archive" >&2
          fi
        shell: bash

      - name: Upload archived build artifact
        uses: actions/upload-artifact@v4
        with:
          name: ${{ matrix.app }}-build-tarball
          path: /tmp/${{ matrix.app }}-next.tgz
          if-no-files-found: warn
          retention-days: 7

  docker-build:
    name: Build Docker Images
    runs-on: ubuntu-latest
    needs: [build]
    if: ${{ github.actor != 'github-actions[bot]' && (github.ref == 'refs/heads/main' || github.ref == 'refs/heads/develop') }}
    strategy:
      matrix:
        service: [web, api]
    steps:
      - name: Checkout code
        uses: actions/checkout@v4

      - name: Set up Docker Buildx
        uses: docker/setup-buildx-action@v3

      - name: Cache Docker layers
        uses: actions/cache@v3
        with:
          path: /tmp/.buildx-cache
          key: ${{ runner.os }}-buildx-${{ matrix.service }}-${{ github.sha }}
          restore-keys: |
            ${{ runner.os }}-buildx-${{ matrix.service }}-

      - name: Build Docker image
        uses: docker/build-push-action@v5
        with:
          context: .
          target: ${{ matrix.service }}
          push: false
          tags: udp-${{ matrix.service }}:${{ github.sha }}
          cache-from: type=local,src=/tmp/.buildx-cache
          cache-to: type=local,dest=/tmp/.buildx-cache-new,mode=max

      - name: Move cache
        run: |
          rm -rf /tmp/.buildx-cache
          mv /tmp/.buildx-cache-new /tmp/.buildx-cache

  security-scan:
    name: Security Scan
    if: ${{ github.actor != 'github-actions[bot]' }}
    runs-on: ubuntu-latest
    needs: setup
    steps:
      - name: Checkout code
        uses: actions/checkout@v4

      - name: Setup Node.js
        uses: actions/setup-node@v6
        with:
          node-version: ${{ env.NODE_VERSION }}

<<<<<<< HEAD
      - name: Enable Corepack & pnpm
        run: |
          corepack enable
          corepack prepare pnpm@${{ env.PNPM_VERSION }} --activate
=======
      - name: Setup pnpm
        uses: pnpm/action-setup@v2
        with:
          version: 9.0.0
>>>>>>> 568a596e

      - name: Restore pnpm cache
        uses: actions/cache@v3
        with:
          path: ${{ needs.setup.outputs.pnpm-cache-dir }}
          key: ${{ runner.os }}-pnpm-store-${{ hashFiles('**/pnpm-lock.yaml') }}

      - name: Install dependencies
        run: pnpm install --frozen-lockfile

      - name: Run npm audit
        run: pnpm audit --audit-level moderate
        continue-on-error: true

      - name: Run Trivy vulnerability scanner
        uses: aquasecurity/trivy-action@master
        with:
          scan-type: "fs"
          scan-ref: "."
          format: "sarif"
          output: "trivy-results.sarif"

      - name: Upload Trivy scan results to GitHub Security tab
        uses: github/codeql-action/upload-sarif@v3
        if: always()
        continue-on-error: true
        with:
          sarif_file: "trivy-results.sarif"

  deploy-staging:
    name: Deploy to Staging
    runs-on: ubuntu-latest
    needs: [build, docker-build, security-scan]
    if: ${{ github.actor != 'github-actions[bot]' && github.ref == 'refs/heads/develop' }}
    steps:
      - name: Checkout code
        uses: actions/checkout@v4

      - name: Deploy to staging
        run: |
          echo "🚀 Deploying to staging environment..."
          echo "This would typically involve:"
          echo "- Pulling Docker images"
          echo "- Updating container orchestration"
          echo "- Running database migrations"
          echo "- Performing health checks"

  deploy-production:
    name: Deploy to Production
    runs-on: ubuntu-latest
    needs: [build, docker-build, security-scan]
    if: ${{ github.actor != 'github-actions[bot]' && github.ref == 'refs/heads/main' }}
    steps:
      - name: Checkout code
        uses: actions/checkout@v4

      - name: Deploy to production
        run: |
          echo "🚀 Deploying to production environment..."
          echo "This would typically involve:"
          echo "- Pulling Docker images"
          echo "- Blue-green deployment"
          echo "- Database migrations"
          echo "- Health checks and rollback capability"

  notify:
    name: Notification
    runs-on: ubuntu-latest
    needs: [deploy-staging, deploy-production]
    if: ${{ github.actor != 'github-actions[bot]' && always() }}
    steps:
      - name: Notify deployment status
        run: |
          if [ "${{ needs.deploy-staging.result }}" == "success" ] || [ "${{ needs.deploy-production.result }}" == "success" ]; then
            echo "✅ Deployment successful!"
          else
            echo "❌ Deployment failed or skipped"
          fi<|MERGE_RESOLUTION|>--- conflicted
+++ resolved
@@ -21,14 +21,11 @@
       - name: Checkout code
         uses: actions/checkout@v4
 
-<<<<<<< HEAD
-=======
       - name: Enable Corepack & pnpm (early)
         run: |
           corepack enable
           corepack prepare pnpm@9.0.0 --activate
 
->>>>>>> 568a596e
       - name: Setup Node.js
         uses: actions/setup-node@v6
         with:
@@ -39,14 +36,11 @@
           corepack enable
           corepack prepare pnpm@9.0.0 --activate
 
-<<<<<<< HEAD
-=======
       - name: Setup pnpm
         uses: pnpm/action-setup@v2
         with:
           version: 9.0.0
 
->>>>>>> 568a596e
       - name: Get pnpm store directory
         id: pnpm-cache
         shell: bash
@@ -83,30 +77,10 @@
         with:
           node-version: ${{ env.NODE_VERSION }}
 
-<<<<<<< HEAD
-      - name: Enable Corepack & pnpm
-        run: |
-          corepack enable
-          corepack prepare pnpm@${{ env.PNPM_VERSION }} --activate
-
-      - name: Debug pnpm availability
-        run: |
-          echo "--- env ---"
-          env | sort
-          echo "--- versions ---"
-          node --version
-          npm --version
-          corepack --version 2>/dev/null || echo 'corepack not found'
-          pnpm --version 2>/dev/null || echo 'pnpm not found'
-          which pnpm || true
-          echo "--- PATH ---"
-          echo "$PATH"
-=======
       - name: Setup pnpm (after setup-node)
         uses: pnpm/action-setup@v2
         with:
           version: 9.0.0
->>>>>>> 568a596e
 
       - name: Restore pnpm cache
         uses: actions/cache@v3
@@ -132,11 +106,6 @@
       - name: Checkout code
         uses: actions/checkout@v5
 
-      - name: Enable Corepack & pnpm (early)
-        run: |
-          corepack enable
-          corepack prepare pnpm@latest --activate
-
       - name: Setup Node.js
         uses: actions/setup-node@v6
         with:
@@ -173,40 +142,15 @@
           corepack enable
           corepack prepare pnpm@9.0.0 --activate
 
-      - name: Enable Corepack & pnpm (early)
-        run: |
-          corepack enable
-          corepack prepare pnpm@latest --activate
-
-      - name: Setup Node.js
-        uses: actions/setup-node@v6
-        with:
-          node-version: ${{ env.NODE_VERSION }}
-
-<<<<<<< HEAD
-      - name: Enable Corepack & pnpm
-        run: |
-          corepack enable
-          corepack prepare pnpm@${{ env.PNPM_VERSION }} --activate
-
-      - name: Debug pnpm availability
-        run: |
-          echo "--- env ---"
-          env | sort
-          echo "--- versions ---"
-          node --version
-          npm --version
-          corepack --version 2>/dev/null || echo 'corepack not found'
-          pnpm --version 2>/dev/null || echo 'pnpm not found'
-          which pnpm || true
-          echo "--- PATH ---"
-          echo "$PATH"
-=======
+      - name: Setup Node.js
+        uses: actions/setup-node@v6
+        with:
+          node-version: ${{ env.NODE_VERSION }}
+
       - name: Setup pnpm (after setup-node)
         uses: pnpm/action-setup@v2
         with:
           version: 9.0.0
->>>>>>> 568a596e
 
       - name: Restore pnpm cache
         uses: actions/cache@v3
@@ -234,40 +178,15 @@
           corepack enable
           corepack prepare pnpm@9.0.0 --activate
 
-      - name: Enable Corepack & pnpm (early)
-        run: |
-          corepack enable
-          corepack prepare pnpm@latest --activate
-
-      - name: Setup Node.js
-        uses: actions/setup-node@v6
-        with:
-          node-version: ${{ env.NODE_VERSION }}
-
-<<<<<<< HEAD
-      - name: Enable Corepack & pnpm
-        run: |
-          corepack enable
-          corepack prepare pnpm@${{ env.PNPM_VERSION }} --activate
-
-      - name: Debug pnpm availability
-        run: |
-          echo "--- env ---"
-          env | sort
-          echo "--- versions ---"
-          node --version
-          npm --version
-          corepack --version 2>/dev/null || echo 'corepack not found'
-          pnpm --version 2>/dev/null || echo 'pnpm not found'
-          which pnpm || true
-          echo "--- PATH ---"
-          echo "$PATH"
-=======
+      - name: Setup Node.js
+        uses: actions/setup-node@v6
+        with:
+          node-version: ${{ env.NODE_VERSION }}
+
       - name: Setup pnpm (after setup-node)
         uses: pnpm/action-setup@v2
         with:
           version: 9.0.0
->>>>>>> 568a596e
 
       - name: Restore pnpm cache
         uses: actions/cache@v3
@@ -295,27 +214,15 @@
           corepack enable
           corepack prepare pnpm@latest --activate
 
-      - name: Enable Corepack & pnpm (early)
-        run: |
-          corepack enable
-          corepack prepare pnpm@latest --activate
-
-      - name: Setup Node.js
-        uses: actions/setup-node@v6
-        with:
-          node-version: ${{ env.NODE_VERSION }}
-
-<<<<<<< HEAD
-      - name: Enable Corepack & pnpm
-        run: |
-          corepack enable
-          corepack prepare pnpm@${{ env.PNPM_VERSION }} --activate
-=======
+      - name: Setup Node.js
+        uses: actions/setup-node@v6
+        with:
+          node-version: ${{ env.NODE_VERSION }}
+
       - name: Setup pnpm (after setup-node)
         uses: pnpm/action-setup@v2
         with:
           version: ${{ env.PNPM_VERSION }}
->>>>>>> 568a596e
 
       - name: Restore pnpm cache
         uses: actions/cache@v3
@@ -463,17 +370,10 @@
         with:
           node-version: ${{ env.NODE_VERSION }}
 
-<<<<<<< HEAD
-      - name: Enable Corepack & pnpm
-        run: |
-          corepack enable
-          corepack prepare pnpm@${{ env.PNPM_VERSION }} --activate
-=======
       - name: Setup pnpm
         uses: pnpm/action-setup@v2
         with:
           version: 9.0.0
->>>>>>> 568a596e
 
       - name: Restore pnpm cache
         uses: actions/cache@v3
