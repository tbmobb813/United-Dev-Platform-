<<<<<<< HEAD
name: udp-ci-cd

on:
  push:
    branches: [ main ]
  pull_request:
    branches: [ main ]

name: CI

on:
  push:
    branches: [ main ]
  pull_request:
    branches: [ main ]

jobs:
  ci:
    runs-on: ubuntu-latest
    steps:
      - uses: actions/checkout@v4

      - name: Setup Node.js
        uses: actions/setup-node@v4
        with:
          node-version: '18'

      - name: Install pnpm
        run: npm i -g pnpm@9

      - name: Install dependencies
        run: pnpm install --frozen-lockfile

      - name: Lint (non-fatal)
        run: pnpm lint || true

      - name: Type check (non-fatal)
        run: pnpm type-check || true
=======
name: CI/CD Pipeline

on:
  push:
    branches: [main, develop]
  pull_request:
    branches: [main, develop]

env:
  NODE_VERSION: "18"
  PNPM_VERSION: "latest"

jobs:
  setup:
    name: Setup and Cache
    if: ${{ github.actor != 'github-actions[bot]' }}
    runs-on: ubuntu-latest
    outputs:
      pnpm-cache-dir: ${{ steps.pnpm-cache.outputs.pnpm-cache-dir }}
    steps:
      - name: Checkout code
        uses: actions/checkout@v4

      - name: Enable Corepack & pnpm (early)
        run: |
          corepack enable
          corepack prepare pnpm@9.0.0 --activate

      - name: Setup Node.js
        uses: actions/setup-node@v6
        with:
          node-version: ${{ env.NODE_VERSION }}

      - name: Enable Corepack & pnpm
        run: |
          corepack enable
          corepack prepare pnpm@9.0.0 --activate

      - name: Setup pnpm
        uses: pnpm/action-setup@v2
        with:
          version: 9.0.0

      - name: Get pnpm store directory
        id: pnpm-cache
        shell: bash
        run: |
          echo "pnpm-cache-dir=$(pnpm store path)" >> $GITHUB_OUTPUT

      - name: Setup pnpm cache
        uses: actions/cache@v3
        with:
          path: ${{ steps.pnpm-cache.outputs.pnpm-cache-dir }}
          key: ${{ runner.os }}-pnpm-store-${{ hashFiles('**/pnpm-lock.yaml') }}
          restore-keys: |
            ${{ runner.os }}-pnpm-store-

      - name: Install dependencies
        run: pnpm install --frozen-lockfile

  lint:
    name: Lint and Format Check
    if: ${{ github.actor != 'github-actions[bot]' }}
    runs-on: ubuntu-latest
    needs: setup
    steps:
      - name: Checkout code
        uses: actions/checkout@v4

      - name: Enable Corepack & pnpm (early)
        run: |
          corepack enable
          corepack prepare pnpm@9.0.0 --activate

      - name: Setup Node.js
        uses: actions/setup-node@v6
        with:
          node-version: ${{ env.NODE_VERSION }}

      - name: Setup pnpm (after setup-node)
        uses: pnpm/action-setup@v2
        with:
          version: 9.0.0

      - name: Restore pnpm cache
        uses: actions/cache@v3
        with:
          path: ${{ needs.setup.outputs.pnpm-cache-dir }}
          key: ${{ runner.os }}-pnpm-store-${{ hashFiles('**/pnpm-lock.yaml') }}

      - name: Install dependencies
        run: pnpm install --frozen-lockfile

      - name: Run ESLint
        run: pnpm lint

      - name: Check Prettier formatting
        run: pnpm format:check

  format-web:
    name: Prettier Check (apps/web)
    if: ${{ github.actor != 'github-actions[bot]' }}
    runs-on: ubuntu-latest
    needs: setup
    steps:
      - name: Checkout code
        uses: actions/checkout@v5

      - name: Setup Node.js
        uses: actions/setup-node@v6
        with:
          node-version: ${{ env.NODE_VERSION }}

      - name: Setup pnpm (after setup-node)
        uses: pnpm/action-setup@v2
        with:
          version: ${{ env.PNPM_VERSION }}

      - name: Restore pnpm cache
        uses: actions/cache@v4
        with:
          path: ${{ needs.setup.outputs.pnpm-cache-dir }}
          key: ${{ runner.os }}-pnpm-store-${{ hashFiles('**/pnpm-lock.yaml') }}

      - name: Install dependencies
        run: pnpm install --frozen-lockfile

      - name: Run Prettier for apps/web
        run: pnpm --filter ./apps/web format:check

  type-check:
    name: TypeScript Type Check
    if: ${{ github.actor != 'github-actions[bot]' }}
    runs-on: ubuntu-latest
    needs: setup
    steps:
      - name: Checkout code
        uses: actions/checkout@v4

      - name: Enable Corepack & pnpm (early)
        run: |
          corepack enable
          corepack prepare pnpm@9.0.0 --activate

      - name: Setup Node.js
        uses: actions/setup-node@v6
        with:
          node-version: ${{ env.NODE_VERSION }}

      - name: Setup pnpm (after setup-node)
        uses: pnpm/action-setup@v2
        with:
          version: 9.0.0

      - name: Restore pnpm cache
        uses: actions/cache@v3
        with:
          path: ${{ needs.setup.outputs.pnpm-cache-dir }}
          key: ${{ runner.os }}-pnpm-store-${{ hashFiles('**/pnpm-lock.yaml') }}

      - name: Install dependencies
        run: pnpm install --frozen-lockfile

      - name: Run TypeScript type check
        run: pnpm type-check

  test:
    name: Run Tests
    if: ${{ github.actor != 'github-actions[bot]' }}
    runs-on: ubuntu-latest
    needs: setup
    steps:
      - name: Checkout code
        uses: actions/checkout@v4

      - name: Enable Corepack & pnpm (early)
        run: |
          corepack enable
          corepack prepare pnpm@9.0.0 --activate

      - name: Setup Node.js
        uses: actions/setup-node@v6
        with:
          node-version: ${{ env.NODE_VERSION }}

      - name: Setup pnpm (after setup-node)
        uses: pnpm/action-setup@v2
        with:
          version: 9.0.0

      - name: Restore pnpm cache
        uses: actions/cache@v3
        with:
          path: ${{ needs.setup.outputs.pnpm-cache-dir }}
          key: ${{ runner.os }}-pnpm-store-${{ hashFiles('**/pnpm-lock.yaml') }}

      - name: Install dependencies
        run: pnpm install --frozen-lockfile

      - name: Run tests
        run: pnpm test:ci

  validate-env:
    name: Validate Environment
    if: ${{ github.actor != 'github-actions[bot]' }}
    runs-on: ubuntu-latest
    needs: setup
    steps:
      - name: Checkout code
        uses: actions/checkout@v4

      - name: Enable Corepack & pnpm (early)
        run: |
          corepack enable
          corepack prepare pnpm@latest --activate

      - name: Setup Node.js
        uses: actions/setup-node@v6
        with:
          node-version: ${{ env.NODE_VERSION }}

      - name: Setup pnpm (after setup-node)
        uses: pnpm/action-setup@v2
        with:
          version: ${{ env.PNPM_VERSION }}

      - name: Restore pnpm cache
        uses: actions/cache@v3
        with:
          path: ${{ needs.setup.outputs.pnpm-cache-dir }}
          key: ${{ runner.os }}-pnpm-store-${{ hashFiles('**/pnpm-lock.yaml') }}

      - name: Install dependencies
        run: pnpm install --frozen-lockfile

      - name: Install dotenv for validation script
        run: pnpm add -Dw dotenv

      - name: Validate environment configuration
        env:
          NODE_ENV: development
          NEXT_PUBLIC_APP_NAME: United Dev Platform
          NEXT_PUBLIC_APP_VERSION: 1.0.0
          NEXT_PUBLIC_APP_URL: http://localhost:3000
          NEXT_PUBLIC_API_URL: http://localhost:3001
          NEXT_PUBLIC_WS_URL: ws://localhost:3001
        run: pnpm validate-env

  build:
    name: Build Applications
    if: ${{ github.actor != 'github-actions[bot]' }}
    runs-on: ubuntu-latest
    needs: [setup, lint, type-check, test, validate-env]
    strategy:
      matrix:
        app: [web, api]
    steps:
      - name: Checkout code
        uses: actions/checkout@v4

      - name: Setup Node.js
        uses: actions/setup-node@v6
        with:
          node-version: ${{ env.NODE_VERSION }}

      - name: Setup pnpm (after setup-node)
        uses: pnpm/action-setup@v2
        with:
          version: ${{ env.PNPM_VERSION }}

      - name: Restore pnpm cache
        uses: actions/cache@v3
        with:
          path: ${{ needs.setup.outputs.pnpm-cache-dir }}
          key: ${{ runner.os }}-pnpm-store-${{ hashFiles('**/pnpm-lock.yaml') }}

      - name: Install dependencies
        run: pnpm install --frozen-lockfile

      - name: Build ${{ matrix.app }}
        env:
          NODE_ENV: production
          NEXT_PUBLIC_APP_NAME: United Dev Platform
          NEXT_PUBLIC_APP_VERSION: 1.0.0
          NEXT_PUBLIC_APP_URL: https://udp.example.com
          NEXT_PUBLIC_API_URL: https://api.udp.example.com
          NEXT_PUBLIC_WS_URL: wss://api.udp.example.com
        run: cd apps/${{ matrix.app }} && pnpm build

      - name: Diagnose .next contents
        if: always()
        run: |
          echo "== Listing apps/${{ matrix.app }}/.next =="
          ls -la apps/${{ matrix.app }}/.next || true
          echo "== Disk usage (human) for apps/${{ matrix.app }}/.next =="
          du -sh apps/${{ matrix.app }}/.next || true

      - name: Archive .next (if exists)
        run: |
          echo "Working directory: $(pwd)"
          echo "Contents of apps/${{ matrix.app }} (top-level):"
          ls -la apps/${{ matrix.app }} || true
          if [ -d "apps/${{ matrix.app }}/.next" ]; then
            echo "Creating tarball /tmp/${{ matrix.app }}-next.tgz (verbose)..."
            tar -cvzf /tmp/${{ matrix.app }}-next.tgz -C apps/${{ matrix.app }} .next
            echo "Tarball created:"; ls -lh /tmp/${{ matrix.app }}-next.tgz || true
            echo "ARCHIVE_CREATED=/tmp/${{ matrix.app }}-next.tgz" >> $GITHUB_OUTPUT
          else
            echo "No .next directory for ${{ matrix.app }}; skipping archive" >&2
          fi
        shell: bash

      - name: Upload archived build artifact
        uses: actions/upload-artifact@v4
        with:
          name: ${{ matrix.app }}-build-tarball
          path: /tmp/${{ matrix.app }}-next.tgz
          if-no-files-found: warn
          retention-days: 7

  docker-build:
    name: Build Docker Images
    runs-on: ubuntu-latest
    needs: [build]
    if: ${{ github.actor != 'github-actions[bot]' && (github.ref == 'refs/heads/main' || github.ref == 'refs/heads/develop') }}
    strategy:
      matrix:
        service: [web, api]
    steps:
      - name: Checkout code
        uses: actions/checkout@v4

      - name: Set up Docker Buildx
        uses: docker/setup-buildx-action@v3

      - name: Cache Docker layers
        uses: actions/cache@v3
        with:
          path: /tmp/.buildx-cache
          key: ${{ runner.os }}-buildx-${{ matrix.service }}-${{ github.sha }}
          restore-keys: |
            ${{ runner.os }}-buildx-${{ matrix.service }}-

      - name: Build Docker image
        uses: docker/build-push-action@v5
        with:
          context: .
          target: ${{ matrix.service }}
          push: false
          tags: udp-${{ matrix.service }}:${{ github.sha }}
          cache-from: type=local,src=/tmp/.buildx-cache
          cache-to: type=local,dest=/tmp/.buildx-cache-new,mode=max

      - name: Move cache
        run: |
          rm -rf /tmp/.buildx-cache
          mv /tmp/.buildx-cache-new /tmp/.buildx-cache

  security-scan:
    name: Security Scan
    if: ${{ github.actor != 'github-actions[bot]' }}
    runs-on: ubuntu-latest
    needs: setup
    steps:
      - name: Checkout code
        uses: actions/checkout@v4

      - name: Setup Node.js
        uses: actions/setup-node@v6
        with:
          node-version: ${{ env.NODE_VERSION }}

      - name: Setup pnpm
        uses: pnpm/action-setup@v2
        with:
          version: 9.0.0

      - name: Restore pnpm cache
        uses: actions/cache@v3
        with:
          path: ${{ needs.setup.outputs.pnpm-cache-dir }}
          key: ${{ runner.os }}-pnpm-store-${{ hashFiles('**/pnpm-lock.yaml') }}

      - name: Install dependencies
        run: pnpm install --frozen-lockfile

      - name: Run npm audit
        run: pnpm audit --audit-level moderate
        continue-on-error: true

      - name: Run Trivy vulnerability scanner
        uses: aquasecurity/trivy-action@master
        with:
          scan-type: "fs"
          scan-ref: "."
          format: "sarif"
          output: "trivy-results.sarif"

      - name: Upload Trivy scan results to GitHub Security tab
        uses: github/codeql-action/upload-sarif@v3
        if: always()
        continue-on-error: true
        with:
          sarif_file: "trivy-results.sarif"

  deploy-staging:
    name: Deploy to Staging
    runs-on: ubuntu-latest
    needs: [build, docker-build, security-scan]
    if: ${{ github.actor != 'github-actions[bot]' && github.ref == 'refs/heads/develop' }}
    steps:
      - name: Checkout code
        uses: actions/checkout@v4

      - name: Deploy to staging
        run: |
          echo "🚀 Deploying to staging environment..."
          echo "This would typically involve:"
          echo "- Pulling Docker images"
          echo "- Updating container orchestration"
          echo "- Running database migrations"
          echo "- Performing health checks"

  deploy-production:
    name: Deploy to Production
    runs-on: ubuntu-latest
    needs: [build, docker-build, security-scan]
    if: ${{ github.actor != 'github-actions[bot]' && github.ref == 'refs/heads/main' }}
    steps:
      - name: Checkout code
        uses: actions/checkout@v4

      - name: Deploy to production
        run: |
          echo "🚀 Deploying to production environment..."
          echo "This would typically involve:"
          echo "- Pulling Docker images"
          echo "- Blue-green deployment"
          echo "- Database migrations"
          echo "- Health checks and rollback capability"

  notify:
    name: Notification
    runs-on: ubuntu-latest
    needs: [deploy-staging, deploy-production]
    if: ${{ github.actor != 'github-actions[bot]' && always() }}
    steps:
      - name: Notify deployment status
        run: |
          if [ "${{ needs.deploy-staging.result }}" == "success" ] || [ "${{ needs.deploy-production.result }}" == "success" ]; then
            echo "✅ Deployment successful!"
          else
            echo "❌ Deployment failed or skipped"
          fi
>>>>>>> 568a596e
<|MERGE_RESOLUTION|>--- conflicted
+++ resolved
@@ -1,43 +1,3 @@
-<<<<<<< HEAD
-name: udp-ci-cd
-
-on:
-  push:
-    branches: [ main ]
-  pull_request:
-    branches: [ main ]
-
-name: CI
-
-on:
-  push:
-    branches: [ main ]
-  pull_request:
-    branches: [ main ]
-
-jobs:
-  ci:
-    runs-on: ubuntu-latest
-    steps:
-      - uses: actions/checkout@v4
-
-      - name: Setup Node.js
-        uses: actions/setup-node@v4
-        with:
-          node-version: '18'
-
-      - name: Install pnpm
-        run: npm i -g pnpm@9
-
-      - name: Install dependencies
-        run: pnpm install --frozen-lockfile
-
-      - name: Lint (non-fatal)
-        run: pnpm lint || true
-
-      - name: Type check (non-fatal)
-        run: pnpm type-check || true
-=======
 name: CI/CD Pipeline
 
 on:
@@ -491,5 +451,4 @@
             echo "✅ Deployment successful!"
           else
             echo "❌ Deployment failed or skipped"
-          fi
->>>>>>> 568a596e
+          fi