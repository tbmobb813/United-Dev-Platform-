--- conflicted
+++ resolved
@@ -24,11 +24,7 @@
       - name: Enable Corepack & pnpm (early)
         run: |
           corepack enable
-<<<<<<< HEAD
-          corepack prepare pnpm@latest --activate
-=======
           corepack prepare pnpm@9.0.0 --activate
->>>>>>> 568a596e
 
       - name: Setup Node.js
         uses: actions/setup-node@v6
@@ -74,11 +70,7 @@
       - name: Enable Corepack & pnpm (early)
         run: |
           corepack enable
-<<<<<<< HEAD
-          corepack prepare pnpm@latest --activate
-=======
           corepack prepare pnpm@9.0.0 --activate
->>>>>>> 568a596e
 
       - name: Setup Node.js
         uses: actions/setup-node@v6
@@ -148,11 +140,7 @@
       - name: Enable Corepack & pnpm (early)
         run: |
           corepack enable
-<<<<<<< HEAD
-          corepack prepare pnpm@latest --activate
-=======
           corepack prepare pnpm@9.0.0 --activate
->>>>>>> 568a596e
 
       - name: Setup Node.js
         uses: actions/setup-node@v6
@@ -188,11 +176,7 @@
       - name: Enable Corepack & pnpm (early)
         run: |
           corepack enable
-<<<<<<< HEAD
-          corepack prepare pnpm@latest --activate
-=======
           corepack prepare pnpm@9.0.0 --activate
->>>>>>> 568a596e
 
       - name: Setup Node.js
         uses: actions/setup-node@v6
