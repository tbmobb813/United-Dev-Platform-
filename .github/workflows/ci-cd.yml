--- conflicted
+++ resolved
@@ -24,11 +24,7 @@
       - name: Enable Corepack & pnpm (early)
         run: |
           corepack enable
-<<<<<<< HEAD
-          corepack prepare pnpm@latest --activate
-=======
           corepack prepare pnpm@9.0.0 --activate
->>>>>>> 568a596e
 
       - name: Setup Node.js
         uses: actions/setup-node@v6
@@ -74,11 +70,7 @@
       - name: Enable Corepack & pnpm (early)
         run: |
           corepack enable
-<<<<<<< HEAD
-          corepack prepare pnpm@latest --activate
-=======
           corepack prepare pnpm@9.0.0 --activate
->>>>>>> 568a596e
 
       - name: Setup Node.js
         uses: actions/setup-node@v6
@@ -112,17 +104,10 @@
     needs: setup
     steps:
       - name: Checkout code
-<<<<<<< HEAD
-        uses: actions/checkout@v4
-
-      - name: Setup Node.js
-        uses: actions/setup-node@v4
-=======
         uses: actions/checkout@v5
 
       - name: Setup Node.js
         uses: actions/setup-node@v6
->>>>>>> 568a596e
         with:
           node-version: ${{ env.NODE_VERSION }}
 
@@ -132,11 +117,7 @@
           version: ${{ env.PNPM_VERSION }}
 
       - name: Restore pnpm cache
-<<<<<<< HEAD
-        uses: actions/cache@v3
-=======
         uses: actions/cache@v4
->>>>>>> 568a596e
         with:
           path: ${{ needs.setup.outputs.pnpm-cache-dir }}
           key: ${{ runner.os }}-pnpm-store-${{ hashFiles('**/pnpm-lock.yaml') }}
@@ -159,11 +140,7 @@
       - name: Enable Corepack & pnpm (early)
         run: |
           corepack enable
-<<<<<<< HEAD
-          corepack prepare pnpm@latest --activate
-=======
           corepack prepare pnpm@9.0.0 --activate
->>>>>>> 568a596e
 
       - name: Setup Node.js
         uses: actions/setup-node@v6
@@ -199,11 +176,7 @@
       - name: Enable Corepack & pnpm (early)
         run: |
           corepack enable
-<<<<<<< HEAD
-          corepack prepare pnpm@latest --activate
-=======
           corepack prepare pnpm@9.0.0 --activate
->>>>>>> 568a596e
 
       - name: Setup Node.js
         uses: actions/setup-node@v6
