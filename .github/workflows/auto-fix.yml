<<<<<<< HEAD
name: Auto-fix code style

on:
  workflow_dispatch: {}
  pull_request:
    types: [opened, synchronize, reopened]
  schedule:
    - cron: '0 3 * * 0' # weekly on Sunday at 03:00 UTC

permissions:
  contents: write

jobs:
  auto-fix:
    name: Run auto-fix (Prettier + ESLint)
    runs-on: ubuntu-latest

    steps:
      - name: Checkout
        uses: actions/checkout@v4
        with:
          fetch-depth: 0

      - name: Use Node.js 18
        uses: actions/setup-node@v4
        with:
          node-version: 18
          cache: 'pnpm'

      - name: Enable Corepack and prepare pnpm
        run: |
          corepack enable
          corepack prepare pnpm@latest --activate

      - name: Install dependencies
        run: pnpm install --frozen-lockfile

      - name: Run auto-fix (lint:fix + format)
        # Use root `fix` script which runs lint:fix and prettier --write across the repo
        run: pnpm -w fix

      - name: Show git status (diagnostics)
        run: |
          git --no-pager status --porcelain
          git --no-pager --no-color diff --staged || true

      - name: Commit & push fixes
        uses: EndBug/add-and-commit@v9
        with:
          message: "chore: auto-fix (eslint & prettier)"
          add: "."
          author_name: "github-actions[bot]"
          author_email: "41898282+github-actions[bot]@users.noreply.github.com"
        env:
          GITHUB_TOKEN: ${{ secrets.GITHUB_TOKEN }}
name: Auto Fix (ESLint + Prettier)

on:
  workflow_dispatch: {}

jobs:
  autofix:
    name: Run auto-fixes and open PR
    runs-on: ubuntu-latest
    if: ${{ github.actor != 'github-actions[bot]' }}
    steps:
      - name: Checkout repository
        uses: actions/checkout@v4
        with:
          persist-credentials: true

      - name: Enable Corepack & pnpm (early)
        run: |
          corepack enable
          corepack prepare pnpm@latest --activate

      - name: Setup Node.js
        uses: actions/setup-node@v4
        with:
          node-version: '18'

      - name: Setup pnpm
        uses: pnpm/action-setup@v2
        with:
          version: 'latest'

      - name: Install dependencies
        run: pnpm install --frozen-lockfile

      - name: Run ESLint auto-fix
        run: pnpm lint:fix || true

      - name: Run Prettier format
        run: pnpm format || true

      - name: Create branch for fixes
        id: newbranch
        run: |
          git config user.name "github-actions[bot]"
          git config user.email "github-actions[bot]@users.noreply.github.com"
          BRANCH="auto-fix/${{ github.run_id }}"
          git checkout -b "$BRANCH"
          echo "branch=$BRANCH" >> $GITHUB_OUTPUT

      - name: Detect changes
        id: changes
        run: |
          if [ -n "$(git status --porcelain)" ]; then echo "changed=true" >> $GITHUB_OUTPUT; else echo "changed=false" >> $GITHUB_OUTPUT; fi

      - name: Commit and push fixes
        if: steps.changes.outputs.changed == 'true'
        uses: EndBug/add-and-commit@v9
        with:
          message: 'chore: apply ESLint/Prettier auto-fixes'
          add: '.'
          author_name: 'github-actions[bot]'
          author_email: 'github-actions[bot]@users.noreply.github.com'
          push: true

      - name: Ensure branch has upstream
        if: steps.changes.outputs.changed == 'true'
        run: |
          git remote set-url origin "https://x-access-token:${{ secrets.GITHUB_TOKEN }}@github.com/${{ github.repository }}.git"
          git push --set-upstream origin ${{ steps.newbranch.outputs.branch }}

      - name: Create Pull Request with fixes
        if: steps.changes.outputs.changed == 'true'
        uses: peter-evans/create-pull-request@v5
        with:
          token: ${{ secrets.GITHUB_TOKEN }}
          commit-message: 'chore: apply ESLint/Prettier auto-fixes'
          title: 'chore: auto-fix lint & format'
          body: |
            This PR contains auto-applied ESLint and Prettier fixes produced by the `auto-fix` workflow.

            The workflow runs `pnpm lint:fix` and `pnpm format`, commits any changes to a new branch, and opens this PR.
          labels: auto-fix
          base: main

      - name: No changes
        if: steps.changes.outputs.changed == 'false'
        run: echo "No auto-fix changes detected; nothing to commit."
=======
name: Auto Fix (ESLint + Prettier)

on:
  workflow_dispatch: {}
  schedule:
    - cron: "0 3 * * 0"
  pull_request:
    types: [opened, synchronize, reopened]

permissions:
  contents: write

jobs:
  autofix:
    runs-on: ubuntu-latest
    if: ${{ github.actor != 'github-actions[bot]' }}
    steps:
      - name: Checkout repository
        uses: actions/checkout@v5

      - name: Enable Corepack & pnpm (pinned)
        run: |
          corepack enable
          corepack prepare pnpm@9.0.0 --activate

      - name: Setup Node.js
        uses: actions/setup-node@v6
        with:
          node-version: "18"

      - name: Install dependencies
        run: pnpm install --frozen-lockfile

      - name: Run ESLint auto-fix and Prettier
        run: |
          # run auto-fixers; allow non-zero exit so workflow continues
          pnpm lint:fix || true
          pnpm format || true

      - name: Detect changes
        id: changes
        run: |
          if [ -n "$(git status --porcelain)" ]; then echo "changed=true" >> $GITHUB_OUTPUT; else echo "changed=false" >> $GITHUB_OUTPUT; fi

      - name: Create branch for fixes
        id: newbranch
        if: steps.changes.outputs.changed == 'true'
        run: |
          BRANCH="auto-fix/eslint-prettier-$(date +%s)"
          git checkout -b "$BRANCH"
          echo "branch=$BRANCH" >> $GITHUB_OUTPUT

      - name: Configure git remote for authenticated push
        if: steps.changes.outputs.changed == 'true'
        run: |
          git remote set-url origin "https://x-access-token:${{ secrets.GITHUB_TOKEN }}@github.com/${{ github.repository }}.git"

      - name: Commit and push fixes
        if: steps.changes.outputs.changed == 'true'
        uses: EndBug/add-and-commit@v9
        with:
          message: "chore: apply ESLint/Prettier auto-fixes"
          add: "."
          author_name: "github-actions[bot]"
          author_email: "github-actions[bot]@users.noreply.github.com"
          push: true

      - name: Ensure branch has upstream
        if: steps.changes.outputs.changed == 'true'
        run: |
          git remote set-url origin "https://x-access-token:${{ secrets.GITHUB_TOKEN }}@github.com/${{ github.repository }}.git"
          git push --set-upstream origin ${{ steps.newbranch.outputs.branch }}

      - name: Create Pull Request with fixes
        if: steps.changes.outputs.changed == 'true'
        uses: peter-evans/create-pull-request@v7
        with:
          token: ${{ secrets.GITHUB_TOKEN }}
          branch: ${{ steps.newbranch.outputs.branch }}
          commit-message: "chore: apply ESLint/Prettier auto-fixes"
          title: "chore: auto-fix lint & format"
          body: |
            This PR contains auto-applied ESLint and Prettier fixes produced by the `auto-fix` workflow.

            The workflow runs `pnpm lint:fix` and `pnpm format`, commits any changes to a new branch, and opens this PR.
          labels: auto-fix
          base: main

      - name: No changes
        if: steps.changes.outputs.changed == 'false'
        run: echo "No auto-fix changes detected; nothing to commit."
>>>>>>> 568a596e
<|MERGE_RESOLUTION|>--- conflicted
+++ resolved
@@ -1,147 +1,3 @@
-<<<<<<< HEAD
-name: Auto-fix code style
-
-on:
-  workflow_dispatch: {}
-  pull_request:
-    types: [opened, synchronize, reopened]
-  schedule:
-    - cron: '0 3 * * 0' # weekly on Sunday at 03:00 UTC
-
-permissions:
-  contents: write
-
-jobs:
-  auto-fix:
-    name: Run auto-fix (Prettier + ESLint)
-    runs-on: ubuntu-latest
-
-    steps:
-      - name: Checkout
-        uses: actions/checkout@v4
-        with:
-          fetch-depth: 0
-
-      - name: Use Node.js 18
-        uses: actions/setup-node@v4
-        with:
-          node-version: 18
-          cache: 'pnpm'
-
-      - name: Enable Corepack and prepare pnpm
-        run: |
-          corepack enable
-          corepack prepare pnpm@latest --activate
-
-      - name: Install dependencies
-        run: pnpm install --frozen-lockfile
-
-      - name: Run auto-fix (lint:fix + format)
-        # Use root `fix` script which runs lint:fix and prettier --write across the repo
-        run: pnpm -w fix
-
-      - name: Show git status (diagnostics)
-        run: |
-          git --no-pager status --porcelain
-          git --no-pager --no-color diff --staged || true
-
-      - name: Commit & push fixes
-        uses: EndBug/add-and-commit@v9
-        with:
-          message: "chore: auto-fix (eslint & prettier)"
-          add: "."
-          author_name: "github-actions[bot]"
-          author_email: "41898282+github-actions[bot]@users.noreply.github.com"
-        env:
-          GITHUB_TOKEN: ${{ secrets.GITHUB_TOKEN }}
-name: Auto Fix (ESLint + Prettier)
-
-on:
-  workflow_dispatch: {}
-
-jobs:
-  autofix:
-    name: Run auto-fixes and open PR
-    runs-on: ubuntu-latest
-    if: ${{ github.actor != 'github-actions[bot]' }}
-    steps:
-      - name: Checkout repository
-        uses: actions/checkout@v4
-        with:
-          persist-credentials: true
-
-      - name: Enable Corepack & pnpm (early)
-        run: |
-          corepack enable
-          corepack prepare pnpm@latest --activate
-
-      - name: Setup Node.js
-        uses: actions/setup-node@v4
-        with:
-          node-version: '18'
-
-      - name: Setup pnpm
-        uses: pnpm/action-setup@v2
-        with:
-          version: 'latest'
-
-      - name: Install dependencies
-        run: pnpm install --frozen-lockfile
-
-      - name: Run ESLint auto-fix
-        run: pnpm lint:fix || true
-
-      - name: Run Prettier format
-        run: pnpm format || true
-
-      - name: Create branch for fixes
-        id: newbranch
-        run: |
-          git config user.name "github-actions[bot]"
-          git config user.email "github-actions[bot]@users.noreply.github.com"
-          BRANCH="auto-fix/${{ github.run_id }}"
-          git checkout -b "$BRANCH"
-          echo "branch=$BRANCH" >> $GITHUB_OUTPUT
-
-      - name: Detect changes
-        id: changes
-        run: |
-          if [ -n "$(git status --porcelain)" ]; then echo "changed=true" >> $GITHUB_OUTPUT; else echo "changed=false" >> $GITHUB_OUTPUT; fi
-
-      - name: Commit and push fixes
-        if: steps.changes.outputs.changed == 'true'
-        uses: EndBug/add-and-commit@v9
-        with:
-          message: 'chore: apply ESLint/Prettier auto-fixes'
-          add: '.'
-          author_name: 'github-actions[bot]'
-          author_email: 'github-actions[bot]@users.noreply.github.com'
-          push: true
-
-      - name: Ensure branch has upstream
-        if: steps.changes.outputs.changed == 'true'
-        run: |
-          git remote set-url origin "https://x-access-token:${{ secrets.GITHUB_TOKEN }}@github.com/${{ github.repository }}.git"
-          git push --set-upstream origin ${{ steps.newbranch.outputs.branch }}
-
-      - name: Create Pull Request with fixes
-        if: steps.changes.outputs.changed == 'true'
-        uses: peter-evans/create-pull-request@v5
-        with:
-          token: ${{ secrets.GITHUB_TOKEN }}
-          commit-message: 'chore: apply ESLint/Prettier auto-fixes'
-          title: 'chore: auto-fix lint & format'
-          body: |
-            This PR contains auto-applied ESLint and Prettier fixes produced by the `auto-fix` workflow.
-
-            The workflow runs `pnpm lint:fix` and `pnpm format`, commits any changes to a new branch, and opens this PR.
-          labels: auto-fix
-          base: main
-
-      - name: No changes
-        if: steps.changes.outputs.changed == 'false'
-        run: echo "No auto-fix changes detected; nothing to commit."
-=======
 name: Auto Fix (ESLint + Prettier)
 
 on:
@@ -232,5 +88,4 @@
 
       - name: No changes
         if: steps.changes.outputs.changed == 'false'
-        run: echo "No auto-fix changes detected; nothing to commit."
->>>>>>> 568a596e
+        run: echo "No auto-fix changes detected; nothing to commit."