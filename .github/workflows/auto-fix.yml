name: Auto-fix code style

on:
  workflow_dispatch: {}
  pull_request:
    types: [opened, synchronize, reopened]
  schedule:
    - cron: '0 3 * * 0' # weekly on Sunday at 03:00 UTC

permissions:
  contents: write

jobs:
  auto-fix:
    name: Run auto-fix (Prettier + ESLint)
    runs-on: ubuntu-latest

    steps:
      - name: Checkout
        uses: actions/checkout@v4
        with:
          fetch-depth: 0

      - name: Use Node.js 18
        uses: actions/setup-node@v4
        with:
          node-version: 18
          cache: 'pnpm'

      - name: Enable Corepack and prepare pnpm
        run: |
          corepack enable
          corepack prepare pnpm@latest --activate

      - name: Install dependencies
        run: pnpm install --frozen-lockfile

      - name: Run auto-fix (lint:fix + format)
        # Use root `fix` script which runs lint:fix and prettier --write across the repo
        run: pnpm -w fix

      - name: Show git status (diagnostics)
        run: |
          git --no-pager status --porcelain
          git --no-pager --no-color diff --staged || true

      - name: Commit & push fixes
        uses: EndBug/add-and-commit@v9
        with:
          message: "chore: auto-fix (eslint & prettier)"
          add: "."
          author_name: "github-actions[bot]"
          author_email: "41898282+github-actions[bot]@users.noreply.github.com"
        env:
          GITHUB_TOKEN: ${{ secrets.GITHUB_TOKEN }}
name: Auto Fix (ESLint + Prettier)

on:
  workflow_dispatch: {}
  schedule:
    - cron: "0 3 * * 0"
  pull_request:
    types: [opened, synchronize, reopened]

permissions:
  contents: write

jobs:
  autofix:
    runs-on: ubuntu-latest
    if: ${{ github.actor != 'github-actions[bot]' }}
    steps:
      - name: Checkout repository
        uses: actions/checkout@v5

<<<<<<< HEAD
      - name: Enable Corepack & pnpm (early)
        run: |
          corepack enable
          corepack prepare pnpm@latest --activate

      - name: Setup Node.js
        uses: actions/setup-node@v4
        with:
          node-version: '18'
=======
      - name: Enable Corepack & pnpm (pinned)
        run: |
          corepack enable
          corepack prepare pnpm@9.0.0 --activate
>>>>>>> 568a596e

      - name: Setup Node.js
        uses: actions/setup-node@v6
        with:
          node-version: "18"

      - name: Install dependencies
        run: pnpm install --frozen-lockfile

      - name: Run ESLint auto-fix and Prettier
        run: |
          # run auto-fixers; allow non-zero exit so workflow continues
          pnpm lint:fix || true
          pnpm format || true

      - name: Detect changes
        id: changes
        run: |
          if [ -n "$(git status --porcelain)" ]; then echo "changed=true" >> $GITHUB_OUTPUT; else echo "changed=false" >> $GITHUB_OUTPUT; fi

      - name: Create branch for fixes
        id: newbranch
        if: steps.changes.outputs.changed == 'true'
        run: |
          BRANCH="auto-fix/eslint-prettier-$(date +%s)"
          git checkout -b "$BRANCH"
          echo "branch=$BRANCH" >> $GITHUB_OUTPUT

      - name: Configure git remote for authenticated push
        if: steps.changes.outputs.changed == 'true'
        run: |
          git remote set-url origin "https://x-access-token:${{ secrets.GITHUB_TOKEN }}@github.com/${{ github.repository }}.git"

      - name: Commit and push fixes
        if: steps.changes.outputs.changed == 'true'
        uses: EndBug/add-and-commit@v9
        with:
<<<<<<< HEAD
          message: 'chore: apply ESLint/Prettier auto-fixes'
          add: '.'
          author_name: 'github-actions[bot]'
          author_email: 'github-actions[bot]@users.noreply.github.com'
=======
          message: "chore: apply ESLint/Prettier auto-fixes"
          add: "."
          author_name: "github-actions[bot]"
          author_email: "github-actions[bot]@users.noreply.github.com"
>>>>>>> 568a596e
          push: true

      - name: Ensure branch has upstream
        if: steps.changes.outputs.changed == 'true'
        run: |
          git remote set-url origin "https://x-access-token:${{ secrets.GITHUB_TOKEN }}@github.com/${{ github.repository }}.git"
          git push --set-upstream origin ${{ steps.newbranch.outputs.branch }}

      - name: Create Pull Request with fixes
        if: steps.changes.outputs.changed == 'true'
        uses: peter-evans/create-pull-request@v7
        with:
          token: ${{ secrets.GITHUB_TOKEN }}
<<<<<<< HEAD
          commit-message: 'chore: apply ESLint/Prettier auto-fixes'
          title: 'chore: auto-fix lint & format'
=======
          branch: ${{ steps.newbranch.outputs.branch }}
          commit-message: "chore: apply ESLint/Prettier auto-fixes"
          title: "chore: auto-fix lint & format"
>>>>>>> 568a596e
          body: |
            This PR contains auto-applied ESLint and Prettier fixes produced by the `auto-fix` workflow.

            The workflow runs `pnpm lint:fix` and `pnpm format`, commits any changes to a new branch, and opens this PR.
          labels: auto-fix
          base: main

      - name: No changes
        if: steps.changes.outputs.changed == 'false'
        run: echo "No auto-fix changes detected; nothing to commit."<|MERGE_RESOLUTION|>--- conflicted
+++ resolved
@@ -1,58 +1,3 @@
-name: Auto-fix code style
-
-on:
-  workflow_dispatch: {}
-  pull_request:
-    types: [opened, synchronize, reopened]
-  schedule:
-    - cron: '0 3 * * 0' # weekly on Sunday at 03:00 UTC
-
-permissions:
-  contents: write
-
-jobs:
-  auto-fix:
-    name: Run auto-fix (Prettier + ESLint)
-    runs-on: ubuntu-latest
-
-    steps:
-      - name: Checkout
-        uses: actions/checkout@v4
-        with:
-          fetch-depth: 0
-
-      - name: Use Node.js 18
-        uses: actions/setup-node@v4
-        with:
-          node-version: 18
-          cache: 'pnpm'
-
-      - name: Enable Corepack and prepare pnpm
-        run: |
-          corepack enable
-          corepack prepare pnpm@latest --activate
-
-      - name: Install dependencies
-        run: pnpm install --frozen-lockfile
-
-      - name: Run auto-fix (lint:fix + format)
-        # Use root `fix` script which runs lint:fix and prettier --write across the repo
-        run: pnpm -w fix
-
-      - name: Show git status (diagnostics)
-        run: |
-          git --no-pager status --porcelain
-          git --no-pager --no-color diff --staged || true
-
-      - name: Commit & push fixes
-        uses: EndBug/add-and-commit@v9
-        with:
-          message: "chore: auto-fix (eslint & prettier)"
-          add: "."
-          author_name: "github-actions[bot]"
-          author_email: "41898282+github-actions[bot]@users.noreply.github.com"
-        env:
-          GITHUB_TOKEN: ${{ secrets.GITHUB_TOKEN }}
 name: Auto Fix (ESLint + Prettier)
 
 on:
@@ -73,22 +18,10 @@
       - name: Checkout repository
         uses: actions/checkout@v5
 
-<<<<<<< HEAD
-      - name: Enable Corepack & pnpm (early)
-        run: |
-          corepack enable
-          corepack prepare pnpm@latest --activate
-
-      - name: Setup Node.js
-        uses: actions/setup-node@v4
-        with:
-          node-version: '18'
-=======
       - name: Enable Corepack & pnpm (pinned)
         run: |
           corepack enable
           corepack prepare pnpm@9.0.0 --activate
->>>>>>> 568a596e
 
       - name: Setup Node.js
         uses: actions/setup-node@v6
@@ -126,17 +59,10 @@
         if: steps.changes.outputs.changed == 'true'
         uses: EndBug/add-and-commit@v9
         with:
-<<<<<<< HEAD
-          message: 'chore: apply ESLint/Prettier auto-fixes'
-          add: '.'
-          author_name: 'github-actions[bot]'
-          author_email: 'github-actions[bot]@users.noreply.github.com'
-=======
           message: "chore: apply ESLint/Prettier auto-fixes"
           add: "."
           author_name: "github-actions[bot]"
           author_email: "github-actions[bot]@users.noreply.github.com"
->>>>>>> 568a596e
           push: true
 
       - name: Ensure branch has upstream
@@ -150,14 +76,9 @@
         uses: peter-evans/create-pull-request@v7
         with:
           token: ${{ secrets.GITHUB_TOKEN }}
-<<<<<<< HEAD
-          commit-message: 'chore: apply ESLint/Prettier auto-fixes'
-          title: 'chore: auto-fix lint & format'
-=======
           branch: ${{ steps.newbranch.outputs.branch }}
           commit-message: "chore: apply ESLint/Prettier auto-fixes"
           title: "chore: auto-fix lint & format"
->>>>>>> 568a596e
           body: |
             This PR contains auto-applied ESLint and Prettier fixes produced by the `auto-fix` workflow.
 
