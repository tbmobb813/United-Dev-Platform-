name: auto-fix-disabled

# Minimal disabled workflow used for local `act` runs.
on: [workflow_dispatch]

jobs:
  noop:
    runs-on: ubuntu-latest
    steps:
      - name: noop
        run: echo "auto-fix workflow disabled for local testing"

<<<<<<< HEAD
# Intentionally disabled for local act runs. Restore original workflow
# in the remote repo to enable GitHub Actions.
=======
      - name: Enable Corepack & pnpm (early)
        run: |
          corepack enable
          corepack prepare pnpm@latest --activate

      - name: Setup Node.js
        uses: actions/setup-node@v6
        with:
          node-version: '18'

      - name: Enable Corepack & pnpm
        run: |
          corepack enable
          corepack prepare pnpm@latest --activate

      - name: Debug pnpm availability
        run: |
          echo "--- env ---"
          env | sort
          echo "--- versions ---"
          node --version
          npm --version
          corepack --version 2>/dev/null || echo 'corepack not found'
          pnpm --version 2>/dev/null || echo 'pnpm not found'
          which pnpm || true
          echo "--- PATH ---"
          echo "$PATH"

      - name: Install dependencies
        run: pnpm install --frozen-lockfile

      - name: Run ESLint auto-fix
        run: pnpm lint:fix || true

      - name: Run Prettier format
        run: pnpm format || true

      - name: Create branch for fixes
        id: newbranch
        run: |
          git config user.name "github-actions[bot]"
          git config user.email "github-actions[bot]@users.noreply.github.com"
          BRANCH="auto-fix/${{ github.run_id }}"
          git checkout -b "$BRANCH"
          echo "branch=$BRANCH" >> $GITHUB_OUTPUT

      - name: Detect changes
        id: changes
        run: |
          if [ -n "$(git status --porcelain)" ]; then echo "changed=true" >> $GITHUB_OUTPUT; else echo "changed=false" >> $GITHUB_OUTPUT; fi

      - name: Commit and push fixes
        if: steps.changes.outputs.changed == 'true'
        uses: EndBug/add-and-commit@v9
        with:
          message: 'chore: apply ESLint/Prettier auto-fixes'
          add: '.'
          author_name: 'github-actions[bot]'
          author_email: 'github-actions[bot]@users.noreply.github.com'
          push: true

      - name: Ensure branch has upstream
        if: steps.changes.outputs.changed == 'true'
        run: |
          git remote set-url origin "https://x-access-token:${{ secrets.GITHUB_TOKEN }}@github.com/${{ github.repository }}.git"
          git push --set-upstream origin ${{ steps.newbranch.outputs.branch }}

      - name: Create Pull Request with fixes
        if: steps.changes.outputs.changed == 'true'
        uses: peter-evans/create-pull-request@v7
        with:
          token: ${{ secrets.GITHUB_TOKEN }}
          commit-message: 'chore: apply ESLint/Prettier auto-fixes'
          title: 'chore: auto-fix lint & format'
          body: |
            This PR contains auto-applied ESLint and Prettier fixes produced by the `auto-fix` workflow.

            The workflow runs `pnpm lint:fix` and `pnpm format`, commits any changes to a new branch, and opens this PR.
          labels: auto-fix
          base: main

      - name: No changes
        if: steps.changes.outputs.changed == 'false'
        run: echo "No auto-fix changes detected; nothing to commit."
>>>>>>> 7f674990
<|MERGE_RESOLUTION|>--- conflicted
+++ resolved
@@ -10,10 +10,6 @@
       - name: noop
         run: echo "auto-fix workflow disabled for local testing"
 
-<<<<<<< HEAD
-# Intentionally disabled for local act runs. Restore original workflow
-# in the remote repo to enable GitHub Actions.
-=======
       - name: Enable Corepack & pnpm (early)
         run: |
           corepack enable
@@ -97,5 +93,4 @@
 
       - name: No changes
         if: steps.changes.outputs.changed == 'false'
-        run: echo "No auto-fix changes detected; nothing to commit."
->>>>>>> 7f674990
+        run: echo "No auto-fix changes detected; nothing to commit."