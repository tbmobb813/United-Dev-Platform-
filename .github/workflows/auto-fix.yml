--- conflicted
+++ resolved
@@ -18,22 +18,10 @@
       - name: Checkout repository
         uses: actions/checkout@v5
 
-<<<<<<< HEAD
-      - name: Enable Corepack & pnpm (early)
-        run: |
-          corepack enable
-          corepack prepare pnpm@latest --activate
-
-      - name: Setup Node.js
-        uses: actions/setup-node@v4
-        with:
-          node-version: '18'
-=======
       - name: Enable Corepack & pnpm (pinned)
         run: |
           corepack enable
           corepack prepare pnpm@9.0.0 --activate
->>>>>>> 568a596e
 
       - name: Setup Node.js
         uses: actions/setup-node@v6
@@ -71,17 +59,10 @@
         if: steps.changes.outputs.changed == 'true'
         uses: EndBug/add-and-commit@v9
         with:
-<<<<<<< HEAD
-          message: 'chore: apply ESLint/Prettier auto-fixes'
-          add: '.'
-          author_name: 'github-actions[bot]'
-          author_email: 'github-actions[bot]@users.noreply.github.com'
-=======
           message: "chore: apply ESLint/Prettier auto-fixes"
           add: "."
           author_name: "github-actions[bot]"
           author_email: "github-actions[bot]@users.noreply.github.com"
->>>>>>> 568a596e
           push: true
 
       - name: Ensure branch has upstream
@@ -95,14 +76,9 @@
         uses: peter-evans/create-pull-request@v7
         with:
           token: ${{ secrets.GITHUB_TOKEN }}
-<<<<<<< HEAD
-          commit-message: 'chore: apply ESLint/Prettier auto-fixes'
-          title: 'chore: auto-fix lint & format'
-=======
           branch: ${{ steps.newbranch.outputs.branch }}
           commit-message: "chore: apply ESLint/Prettier auto-fixes"
           title: "chore: auto-fix lint & format"
->>>>>>> 568a596e
           body: |
             This PR contains auto-applied ESLint and Prettier fixes produced by the `auto-fix` workflow.
 
