<<<<<<< HEAD
name: CI

on:
  pull_request:
    branches: [main, feat/*]
  push:
    branches: [main]

jobs:
  validate:
    runs-on: ubuntu-latest
    steps:
      - uses: actions/checkout@v4

      - name: Enable Corepack & pnpm (early)
        run: |
          corepack enable
          corepack prepare pnpm@latest --activate

      - name: Setup Node
        uses: actions/setup-node@v4
        with:
          node-version: '18'
          cache: 'pnpm'

      - name: Setup pnpm (after setup-node)
        uses: pnpm/action-setup@v2
        with:
          version: latest

      - name: Enable Corepack & pnpm
        run: |
          corepack enable
          corepack prepare pnpm@latest --activate

      - name: Install dependencies
        run: pnpm install --frozen-lockfile

      - name: Validate environment (main only)
        if: github.ref == 'refs/heads/main'
        run: pnpm ci:validate-env

      - name: Check Prettier formatting
        run: pnpm format:check

      - name: Run ESLint
        run: pnpm lint

      - name: Run TypeScript type check
        run: pnpm type-check

      - name: Run tests
        run: pnpm test

      - name: Build web
        run: pnpm --filter @udp/web build
=======
name: CI

on:
  pull_request:
    branches: [main, feat/*]
  push:
    branches: [main]

jobs:
  validate:
    runs-on: ubuntu-latest
    steps:
      - uses: actions/checkout@v4

      - name: Setup Node
        uses: actions/setup-node@v6
        with:
          node-version: "18"

      - name: Enable Corepack and install pnpm (pinned)
        run: |
          corepack enable
          # Pin to the repo's packageManager / pnpm version to ensure reproducible CI
          corepack prepare pnpm@9.0.0 --activate

      - name: Install dependencies
        run: pnpm install --frozen-lockfile

      - name: Validate environment (main only)
        if: github.ref == 'refs/heads/main'
        run: pnpm ci:validate-env

      - name: Check Prettier formatting
        run: pnpm format:check

      - name: Run ESLint
        run: pnpm lint

      - name: Run TypeScript type check
        run: pnpm type-check

      - name: Run tests
        run: pnpm test:ci

      - name: Build web
        run: pnpm --filter @udp/web build
>>>>>>> 568a596e
<|MERGE_RESOLUTION|>--- conflicted
+++ resolved
@@ -1,61 +1,3 @@
-<<<<<<< HEAD
-name: CI
-
-on:
-  pull_request:
-    branches: [main, feat/*]
-  push:
-    branches: [main]
-
-jobs:
-  validate:
-    runs-on: ubuntu-latest
-    steps:
-      - uses: actions/checkout@v4
-
-      - name: Enable Corepack & pnpm (early)
-        run: |
-          corepack enable
-          corepack prepare pnpm@latest --activate
-
-      - name: Setup Node
-        uses: actions/setup-node@v4
-        with:
-          node-version: '18'
-          cache: 'pnpm'
-
-      - name: Setup pnpm (after setup-node)
-        uses: pnpm/action-setup@v2
-        with:
-          version: latest
-
-      - name: Enable Corepack & pnpm
-        run: |
-          corepack enable
-          corepack prepare pnpm@latest --activate
-
-      - name: Install dependencies
-        run: pnpm install --frozen-lockfile
-
-      - name: Validate environment (main only)
-        if: github.ref == 'refs/heads/main'
-        run: pnpm ci:validate-env
-
-      - name: Check Prettier formatting
-        run: pnpm format:check
-
-      - name: Run ESLint
-        run: pnpm lint
-
-      - name: Run TypeScript type check
-        run: pnpm type-check
-
-      - name: Run tests
-        run: pnpm test
-
-      - name: Build web
-        run: pnpm --filter @udp/web build
-=======
 name: CI
 
 on:
@@ -101,5 +43,4 @@
         run: pnpm test:ci
 
       - name: Build web
-        run: pnpm --filter @udp/web build
->>>>>>> 568a596e
+        run: pnpm --filter @udp/web build