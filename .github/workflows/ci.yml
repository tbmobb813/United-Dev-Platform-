name: CI

on:
  pull_request:
    branches: [main, feat/*]
  push:
    branches: [main]

jobs:
  validate:
    runs-on: ubuntu-latest
    steps:
      - uses: actions/checkout@v4

      - name: Setup Node
        uses: actions/setup-node@v6
        with:
          node-version: "18"

<<<<<<< HEAD
      - name: Setup pnpm
        uses: pnpm/action-setup@v2
        with:
          version: 9.0.0

=======
>>>>>>> 568a596e
      - name: Enable Corepack and install pnpm (pinned)
        run: |
          corepack enable
          # Pin to the repo's packageManager / pnpm version to ensure reproducible CI
          corepack prepare pnpm@9.0.0 --activate

      - name: Install dependencies
        run: pnpm install --frozen-lockfile

      - name: Validate environment (main only)
        if: github.ref == 'refs/heads/main'
        run: pnpm ci:validate-env

      - name: Check Prettier formatting
        run: pnpm format:check

      - name: Run ESLint
        run: pnpm lint

      - name: Run TypeScript type check
        run: pnpm type-check

      - name: Run tests
        run: pnpm test:ci

      - name: Build web
        run: pnpm --filter @udp/web build<|MERGE_RESOLUTION|>--- conflicted
+++ resolved
@@ -17,14 +17,6 @@
         with:
           node-version: "18"
 
-<<<<<<< HEAD
-      - name: Setup pnpm
-        uses: pnpm/action-setup@v2
-        with:
-          version: 9.0.0
-
-=======
->>>>>>> 568a596e
       - name: Enable Corepack and install pnpm (pinned)
         run: |
           corepack enable
