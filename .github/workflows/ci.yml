--- conflicted
+++ resolved
@@ -11,11 +11,6 @@
     runs-on: ubuntu-latest
     steps:
       - uses: actions/checkout@v4
-
-      - name: Enable Corepack & pnpm (early)
-        run: |
-          corepack enable
-          corepack prepare pnpm@latest --activate
 
       - name: Setup Node
         uses: actions/setup-node@v6
@@ -45,11 +40,7 @@
         run: pnpm type-check
 
       - name: Run tests
-<<<<<<< HEAD
-        run: pnpm test
-=======
         run: pnpm test:ci
->>>>>>> 568a596e
 
       - name: Build web
         run: pnpm --filter @udp/web build