--- conflicted
+++ resolved
@@ -10,11 +10,7 @@
   validate:
     runs-on: ubuntu-latest
     steps:
-<<<<<<< HEAD
-      - uses: actions/checkout@v5
-=======
       - uses: actions/checkout@v4
->>>>>>> 568a596e
 
       - name: Setup Node
         uses: actions/setup-node@v6
@@ -24,25 +20,8 @@
       - name: Enable Corepack and install pnpm (pinned)
         run: |
           corepack enable
-<<<<<<< HEAD
-          corepack prepare pnpm@latest --activate
-
-      - name: Debug pnpm availability
-        run: |
-          echo "--- env ---"
-          env | sort
-          echo "--- versions ---"
-          node --version
-          npm --version
-          corepack --version 2>/dev/null || echo 'corepack not found'
-          pnpm --version 2>/dev/null || echo 'pnpm not found'
-          which pnpm || true
-          echo "--- PATH ---"
-          echo "$PATH"
-=======
           # Pin to the repo's packageManager / pnpm version to ensure reproducible CI
           corepack prepare pnpm@9.0.0 --activate
->>>>>>> 568a596e
 
       - name: Install dependencies
         run: pnpm install --frozen-lockfile
