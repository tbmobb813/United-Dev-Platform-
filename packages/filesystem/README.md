--- conflicted
+++ resolved
@@ -146,11 +146,7 @@
     <div>
       <ProjectNavigator
         fileSystem={fs}
-<<<<<<< HEAD
-        projectPath="/workspace"
-=======
         projectPath='/workspace'
->>>>>>> 22ec088a
         onFileSelect={handleFileSelect}
       />
       <FileExplorer
