--- conflicted
+++ resolved
@@ -12,8 +12,6 @@
   onClose,
   currentFile,
 }) => {
-<<<<<<< HEAD
-=======
   const [messages, setMessages] = useState<ChatMessage[]>([]);
   const [input, setInput] = useState('');
   const [isLoading, setIsLoading] = useState(false);
@@ -206,7 +204,6 @@
     },
   ];
 
->>>>>>> ff9017bc
   if (!isOpen) {
     return null;
   }
@@ -250,15 +247,6 @@
           </button>
         </div>
 
-<<<<<<< HEAD
-        <div style={{ padding: 12 }}>
-          <p>{currentFile ? `File: ${currentFile}` : 'AI Assistant ready.'}</p>
-          <p>
-            {
-              'This is a simplified AI assistant placeholder used by the editor.'
-            }
-          </p>
-=======
         <div
           style={{ height: '600px', display: 'flex', flexDirection: 'column' }}
         >
@@ -444,7 +432,6 @@
               Send
             </button>
           </div>
->>>>>>> ff9017bc
         </div>
       </div>
     </div>
