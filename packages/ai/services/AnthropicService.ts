/* global TextDecoder */
<<<<<<< HEAD

=======
/* eslint-disable no-constant-condition */
>>>>>>> 3b3ebaa6
import { AIService, AIMessage, AIResponse, AIServiceConfig } from './AIService';

export class AnthropicService extends AIService {
  private baseUrl: string;

  constructor(config: AIServiceConfig) {
    super(config);
    this.baseUrl = config.baseUrl || 'https://api.anthropic.com/v1';
  }

  async generateResponse(
    messages: AIMessage[],
    systemPrompt?: string
  ): Promise<AIResponse> {
    if (!this.config.apiKey) {
      throw new Error('Anthropic API key is required');
    }

    // Anthropic uses a different message format
    const anthropicMessages = messages
      .filter(msg => msg.role !== 'system')
      .map(msg => ({
        role: msg.role,
        content: msg.content,
      }));

    try {
      const response = await fetch(`${this.baseUrl}/messages`, {
        method: 'POST',
        headers: {
          'Content-Type': 'application/json',
          'x-api-key': this.config.apiKey,
          'anthropic-version': '2023-06-01',
        },
        body: JSON.stringify({
          model: this.config.model || 'claude-3-sonnet-20240229',
          max_tokens: this.config.maxTokens || 2000,
          temperature: this.config.temperature || 0.7,
          system: systemPrompt,
          messages: anthropicMessages,
        }),
      });

      if (!response.ok) {
        const errorData = await response.json().catch(() => null);
        throw new Error(
          `Anthropic API error: ${response.status} ${response.statusText}${
            errorData ? ` - ${errorData.error?.message}` : ''
          }`
        );
      }

      const data = await response.json();

      return {
        content: data.content[0]?.text || 'No response generated',
        usage: data.usage
          ? {
              prompt_tokens: data.usage.input_tokens,
              completion_tokens: data.usage.output_tokens,
              total_tokens: data.usage.input_tokens + data.usage.output_tokens,
            }
          : undefined,
        model: data.model,
        finish_reason: data.stop_reason,
      };
<<<<<<< HEAD
    } catch {
      throw new Error('Anthropic API error');
=======
    } catch (error) {
      // eslint-disable-next-line no-console
      console.error('Anthropic API error:', error);
      throw error;
>>>>>>> 3b3ebaa6
    }
  }

  async generateStreamResponse(
    messages: AIMessage[],
    systemPrompt?: string,
    onChunk?: (chunk: string) => void
  ): Promise<AIResponse> {
    if (!this.config.apiKey) {
      throw new Error('Anthropic API key is required');
    }

    const anthropicMessages = messages
      .filter(msg => msg.role !== 'system')
      .map(msg => ({
        role: msg.role,
        content: msg.content,
      }));

    try {
      const response = await fetch(`${this.baseUrl}/messages`, {
        method: 'POST',
        headers: {
          'Content-Type': 'application/json',
          'x-api-key': this.config.apiKey,
          'anthropic-version': '2023-06-01',
        },
        body: JSON.stringify({
          model: this.config.model || 'claude-3-sonnet-20240229',
          max_tokens: this.config.maxTokens || 2000,
          temperature: this.config.temperature || 0.7,
          system: systemPrompt,
          messages: anthropicMessages,
          stream: true,
        }),
      });

      if (!response.ok) {
        const errorData = await response.json().catch(() => null);
        throw new Error(
          `Anthropic API error: ${response.status} ${response.statusText}${
            errorData ? ` - ${errorData.error?.message}` : ''
          }`
        );
      }

      let fullContent = '';
      let usage = undefined;
      let model = undefined;
      let finishReason = undefined;

      const reader = response.body?.getReader();
      if (!reader) {
        throw new Error('Failed to get response reader');
      }

      const decoder = new TextDecoder();

      let finished = false;
      while (!finished) {
        const { done, value } = await reader.read();
        if (done) {
          finished = true;
          break;
        }

        const chunk = decoder.decode(value);
        const lines = chunk.split('\n').filter(line => line.trim());

        for (const line of lines) {
          if (line.startsWith('data: ')) {
            const data = line.slice(6);
            if (data === '[DONE]') {
              continue;
            }

            try {
              const parsed = JSON.parse(data);

              if (parsed.type === 'content_block_delta' && parsed.delta?.text) {
                fullContent += parsed.delta.text;
                onChunk?.(parsed.delta.text);
              }

              if (parsed.type === 'message_start' && parsed.message) {
                model = parsed.message.model;
                usage = parsed.message.usage;
              }

              if (
                parsed.type === 'message_delta' &&
                parsed.delta?.stop_reason
              ) {
                finishReason = parsed.delta.stop_reason;
              }

              if (parsed.type === 'message_delta' && parsed.usage) {
                usage = {
                  prompt_tokens: parsed.usage.input_tokens,
                  completion_tokens: parsed.usage.output_tokens,
                  total_tokens:
                    parsed.usage.input_tokens + parsed.usage.output_tokens,
                };
              }
            } catch {
              // Ignore JSON parse errors for malformed chunks
            }
          }
        }
      }

      return {
        content: fullContent,
        usage,
        model,
        finish_reason: finishReason,
      };
<<<<<<< HEAD
    } catch {
      throw new Error('Anthropic Streaming API error');
=======
    } catch (error) {
      // eslint-disable-next-line no-console
      console.error('Anthropic Streaming API error:', error);
      throw error;
>>>>>>> 3b3ebaa6
    }
  }

  async getAvailableModels(): Promise<string[]> {
    // Anthropic doesn't have a public models endpoint, so return known models
    return [
      'claude-3-opus-20240229',
      'claude-3-sonnet-20240229',
      'claude-3-haiku-20240307',
      'claude-2.1',
      'claude-2.0',
      'claude-instant-1.2',
    ];
  }

  async validateConnection(): Promise<boolean> {
    if (!this.config.apiKey) {
      return false;
    }

    try {
      // Test with a minimal request
      const response = await fetch(`${this.baseUrl}/messages`, {
        method: 'POST',
        headers: {
          'Content-Type': 'application/json',
          'x-api-key': this.config.apiKey,
          'anthropic-version': '2023-06-01',
        },
        body: JSON.stringify({
          model: this.config.model || 'claude-3-haiku-20240307',
          max_tokens: 1,
          messages: [{ role: 'user', content: 'Hi' }],
        }),
      });

      return response.ok;
<<<<<<< HEAD
    } catch {
=======
    } catch (error) {
      // eslint-disable-next-line no-console
      console.error('Anthropic connection validation failed:', error);
>>>>>>> 3b3ebaa6
      return false;
    }
  }
}<|MERGE_RESOLUTION|>--- conflicted
+++ resolved
@@ -1,9 +1,5 @@
 /* global TextDecoder */
-<<<<<<< HEAD
-
-=======
 /* eslint-disable no-constant-condition */
->>>>>>> 3b3ebaa6
 import { AIService, AIMessage, AIResponse, AIServiceConfig } from './AIService';
 
 export class AnthropicService extends AIService {
@@ -70,15 +66,10 @@
         model: data.model,
         finish_reason: data.stop_reason,
       };
-<<<<<<< HEAD
-    } catch {
-      throw new Error('Anthropic API error');
-=======
     } catch (error) {
       // eslint-disable-next-line no-console
       console.error('Anthropic API error:', error);
       throw error;
->>>>>>> 3b3ebaa6
     }
   }
 
@@ -196,15 +187,10 @@
         model,
         finish_reason: finishReason,
       };
-<<<<<<< HEAD
-    } catch {
-      throw new Error('Anthropic Streaming API error');
-=======
     } catch (error) {
       // eslint-disable-next-line no-console
       console.error('Anthropic Streaming API error:', error);
       throw error;
->>>>>>> 3b3ebaa6
     }
   }
 
@@ -242,13 +228,9 @@
       });
 
       return response.ok;
-<<<<<<< HEAD
-    } catch {
-=======
     } catch (error) {
       // eslint-disable-next-line no-console
       console.error('Anthropic connection validation failed:', error);
->>>>>>> 3b3ebaa6
       return false;
     }
   }
