--- conflicted
+++ resolved
@@ -1,9 +1,5 @@
 /* global TextDecoder */
-<<<<<<< HEAD
-
-=======
 /* eslint-disable no-constant-condition */
->>>>>>> df20d66d
 import { AIService, AIMessage, AIResponse, AIServiceConfig } from './AIService';
 
 export class OpenAIService extends AIService {
@@ -65,15 +61,10 @@
         model: data.model,
         finish_reason: data.choices[0]?.finish_reason,
       };
-<<<<<<< HEAD
-    } catch {
-      throw new Error('OpenAI API error');
-=======
     } catch (error) {
       // eslint-disable-next-line no-console
       console.error('OpenAI API error:', error);
       throw error;
->>>>>>> df20d66d
     }
   }
 
@@ -184,15 +175,10 @@
         model,
         finish_reason: finishReason,
       };
-<<<<<<< HEAD
-    } catch {
-      throw new Error('OpenAI Streaming API error');
-=======
     } catch (error) {
       // eslint-disable-next-line no-console
       console.error('OpenAI Streaming API error:', error);
       throw error;
->>>>>>> df20d66d
     }
   }
 
@@ -215,12 +201,6 @@
       const data = await response.json();
       type OpenAIModel = { id: string };
       return data.data
-<<<<<<< HEAD
-        .filter((model: { id: string }) => model.id.includes('gpt'))
-        .map((model: { id: string }) => model.id)
-        .sort();
-    } catch {
-=======
         .filter(
           (model: unknown): model is OpenAIModel =>
             typeof model === 'object' &&
@@ -233,7 +213,6 @@
     } catch (error) {
       // eslint-disable-next-line no-console
       console.error('Error fetching OpenAI models:', error);
->>>>>>> df20d66d
       // Return default models if API call fails
       return ['gpt-4', 'gpt-4-turbo-preview', 'gpt-3.5-turbo'];
     }
@@ -252,13 +231,9 @@
       });
 
       return response.ok;
-<<<<<<< HEAD
-    } catch {
-=======
     } catch (error) {
       // eslint-disable-next-line no-console
       console.error('OpenAI connection validation failed:', error);
->>>>>>> df20d66d
       return false;
     }
   }
