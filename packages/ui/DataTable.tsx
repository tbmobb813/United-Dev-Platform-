--- conflicted
+++ resolved
@@ -1,11 +1,7 @@
 import React, { useMemo, useState, ReactNode } from 'react';
 
 // eslint-disable-next-line @typescript-eslint/no-explicit-any
-<<<<<<< HEAD
 export interface DataTableColumn<T = Record<string, unknown>> {
-=======
-export interface DataTableColumn<T = unknown> {
->>>>>>> df20d66d
   key: string;
   title: string;
   dataIndex?: string;
@@ -20,11 +16,7 @@
 }
 
 // eslint-disable-next-line @typescript-eslint/no-explicit-any
-<<<<<<< HEAD
 export interface DataTableProps<T = Record<string, unknown>> {
-=======
-export interface DataTableProps<T = unknown> {
->>>>>>> df20d66d
   columns: DataTableColumn<T>[];
   data: T[];
   loading?: boolean;
@@ -56,11 +48,7 @@
 }
 
 // eslint-disable-next-line @typescript-eslint/no-explicit-any
-<<<<<<< HEAD
 export interface RowSelectionConfig<T = Record<string, unknown>> {
-=======
-export interface RowSelectionConfig<T = unknown> {
->>>>>>> df20d66d
   type?: 'checkbox' | 'radio';
   selectedRowKeys?: React.Key[];
   onChange?: (selectedRowKeys: React.Key[], selectedRows: T[]) => void;
@@ -71,17 +59,11 @@
     nativeEvent: unknown
   ) => void;
   onSelectAll?: (selected: boolean, selectedRows: T[], changeRows: T[]) => void;
-<<<<<<< HEAD
-  getCheckboxProps?: (
-    record: T
-  ) => { disabled?: boolean } & Record<string, unknown>;
-=======
   // eslint-disable-next-line @typescript-eslint/no-explicit-any
   getCheckboxProps?: (record: T) => {
     disabled?: boolean;
     [key: string]: unknown;
   };
->>>>>>> df20d66d
 }
 
 type SortDirection = 'asc' | 'desc' | null;
@@ -209,11 +191,7 @@
   const handleRowSelection = (
     record: T,
     selected: boolean,
-<<<<<<< HEAD
-    nativeEvent: React.ChangeEvent<unknown>
-=======
     nativeEvent: InputChangeEvent
->>>>>>> df20d66d
   ) => {
     const key = getRowKey(record, 0);
     let newSelectedKeys: React.Key[];
@@ -250,11 +228,7 @@
 
   const handleSelectAll = (
     selected: boolean,
-<<<<<<< HEAD
-    _nativeEvent: React.ChangeEvent<unknown>
-=======
     _nativeEvent: InputChangeEvent
->>>>>>> df20d66d
   ) => {
     const newSelectedKeys = selected
       ? paginatedData.map((record, index) => getRowKey(record, index))
@@ -280,14 +254,6 @@
     index: number
   ): ReactNode => {
     if (column.render) {
-<<<<<<< HEAD
-      const value = column.dataIndex ? record[column.dataIndex] : record;
-      return column.render(value, record, index) as ReactNode;
-    }
-
-    if (column.dataIndex) {
-      return record[column.dataIndex] as unknown as ReactNode;
-=======
       const value = column.dataIndex
         ? (record as Record<string, unknown>)[column.dataIndex as string]
         : record;
@@ -298,7 +264,6 @@
       return (record as Record<string, unknown>)[
         column.dataIndex as string
       ] as React.ReactNode;
->>>>>>> df20d66d
     }
 
     return null;
