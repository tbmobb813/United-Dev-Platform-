{
  "name": "@udp/config",
  "version": "0.0.1",
  "description": "Centralized configuration management for UDP",
  "type": "module",
  "main": "./dist/index.js",
  "types": "./dist/index.d.ts",
  "files": [
    "dist"
  ],
  "private": true,
  "scripts": {
    "build": "tsc",
    "dev": "tsc --watch",
    "clean": "rm -rf dist",
    "lint": "eslint .",
    "lint:fix": "eslint . --fix",
    "typecheck": "tsc --noEmit",
<<<<<<< HEAD
    "test": "jest"
=======
    "test": "env -u NODE_OPTIONS jest --runInBand"
>>>>>>> d241dded
  },
  "devDependencies": {
    "@types/node": "^20.0.0",
    "@udp/eslint-config": "workspace:*",
    "@udp/prettier-config": "workspace:*",
    "typescript": "^5.0.0"
  },
  "prettier": "@udp/prettier-config",
  "exports": {
    ".": {
      "types": "./dist/index.d.ts",
      "import": "./dist/index.js"
    }
  }
}<|MERGE_RESOLUTION|>--- conflicted
+++ resolved
@@ -16,11 +16,7 @@
     "lint": "eslint .",
     "lint:fix": "eslint . --fix",
     "typecheck": "tsc --noEmit",
-<<<<<<< HEAD
-    "test": "jest"
-=======
     "test": "env -u NODE_OPTIONS jest --runInBand"
->>>>>>> d241dded
   },
   "devDependencies": {
     "@types/node": "^20.0.0",
