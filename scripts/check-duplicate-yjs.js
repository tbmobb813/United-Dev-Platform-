#!/usr/bin/env node
// Simple heuristic detector for duplicate Yjs runtime in Next.js `.next` output.
// Usage: node scripts/check-duplicate-yjs.js --dir apps/web/.next --report out.json

import fs from 'fs';
import path from 'path';
let SourceMapConsumer = null;
// try dynamic import of source-map in case it's available
(async () => {
  try {
    // eslint-disable-next-line no-await-in-loop
    const sm = await import('source-map');
    SourceMapConsumer = sm.SourceMapConsumer;
  } catch (err) {
    SourceMapConsumer = null;
  }
})();

function findFiles(dir, exts = ['.js', '.map']) {
  const out = [];
  if (!fs.existsSync(dir)) return out;
  const entries = fs.readdirSync(dir, { withFileTypes: true });
  for (const e of entries) {
    const p = path.join(dir, e.name);
    if (e.isDirectory()) out.push(...findFiles(p, exts));
    else if (exts.includes(path.extname(e.name))) out.push(p);
  }
  return out;
}

function scanBundleDir(dir) {
  const files = findFiles(dir, ['.js']);
  const matches = [];
  for (const f of files) {
    const content = fs.readFileSync(f, 'utf8');
    // Search for yjs indicators and capture match positions
    const indicators = [
      /\byjs\b/gi,
      /\by-protocols\b/gi,
      /y-websocket/gi,
      /\bY\b/g,
    ];
    const fileMatches = [];
    for (const re of indicators) {
      let m;
      while ((m = re.exec(content)) !== null) {
        fileMatches.push({ index: m.index, match: m[0] });
        // avoid infinite loops for zero-width matches
        if (m.index === re.lastIndex) re.lastIndex++;
      }
    }
    if (fileMatches.length > 0) {
      matches.push({
        file: f,
        reason: 'contains-yjs-like-identifiers',
        positions: fileMatches,
      });
    }
  }
  return matches;
}

function indexToLineColumn(content, index) {
  const prefix = content.slice(0, index);
  const lines = prefix.split('\n');
  const line = lines.length; // 1-based
  const column = lines[lines.length - 1].length; // 0-based
  return { line, column };
}

async function mapMatchesToSources(matches) {
  const mapped = [];
  // Helper: attempt to resolve an original source string from source maps to a real file path
  function resolveSourcePath(rawSource, generatedFile) {
    if (!rawSource) return null;
    // If already an absolute path
    if (path.isAbsolute(rawSource) && fs.existsSync(rawSource))
      return rawSource;

    // webpack:///./src/index.tsx or webpack:///src/index.tsx
    if (/^webpack:(?:\/+)?/.test(rawSource)) {
      let s = rawSource.replace(/^webpack:(?:\/+)?/, '');
      // remove leading ./
      if (s.startsWith('./')) s = s.slice(2);
      const tryRoot = path.resolve(process.cwd(), s);
      if (fs.existsSync(tryRoot)) return tryRoot;
      // try node_modules portion
      const nmIdx = s.indexOf('node_modules');
      if (nmIdx !== -1) {
        const nmPath = path.resolve(process.cwd(), s.slice(nmIdx));
        if (fs.existsSync(nmPath)) return nmPath;
      }
      // try relative to generated file
      const tryRel = path.resolve(path.dirname(generatedFile), s);
      if (fs.existsSync(tryRel)) return tryRel;
    }

    // If it looks like a URL, try to map the pathname to a repo path (no network fetch)
    if (/^https?:\/\//i.test(rawSource)) {
      try {
        const u = new URL(rawSource);
        const cand = path.resolve(
          process.cwd(),
          u.pathname.replace(/^\/+/, '')
        );
        if (fs.existsSync(cand)) return cand;
        // fallback: try basename somewhere under .next (cheap attempt)
        const base = path.basename(u.pathname);
        const possible = path.resolve(process.cwd(), '.next', base);
        if (fs.existsSync(possible)) return possible;
      } catch (e) {
        // ignore URL parse errors
      }
    }

    // If relative path-like, resolve relative to generated file
    const relTry = path.resolve(path.dirname(generatedFile), rawSource);
    if (fs.existsSync(relTry)) return relTry;

    // Try relative to project root
    const rootTry = path.resolve(process.cwd(), rawSource.replace(/^\/+/, ''));
    if (fs.existsSync(rootTry)) return rootTry;

    // If it contains node_modules, try to find within node_modules
    const nm = rawSource.indexOf('node_modules');
    if (nm !== -1) {
      const nmPath = path.resolve(process.cwd(), rawSource.slice(nm));
      if (fs.existsSync(nmPath)) return nmPath;
    }

    return null;
  }
  for (const m of matches) {
    const generatedFile = m.file;
    const mapPathCandidates = [
      generatedFile + '.map',
      generatedFile.replace(/\.js$/, '.js.map'),
      generatedFile.replace(/\.js$/, '.map'),
    ];
    let mapPath = mapPathCandidates.find(p => fs.existsSync(p));
    const content = fs.readFileSync(generatedFile, 'utf8');
    // If no obvious sidecar map, attempt to parse sourceMappingURL from the generated file
    let inlineSourceMap = null;
    if (!mapPath) {
      // Look for //# sourceMappingURL=... or //@ sourceMappingURL=... or /*# sourceMappingURL=... */
      const singleLineMatch = content.match(
<<<<<<< HEAD
        /(?:\/\/|\/*)\#?\s*sourceMappingURL=([^\n\r\*]+)/i
=======
        /(?:\/\/|\/\*)\#?\s*sourceMappingURL=([^\n\r\*]+)/i
>>>>>>> d241dded
      );
      if (singleLineMatch && singleLineMatch[1]) {
        const raw = singleLineMatch[1].trim();
        // data URI?
        const dataMatch = raw.match(
          /^data:([^,;]+)(?:;charset=[^;,]+)?;(base64),(.+)$/i
        );
        if (dataMatch) {
          try {
            const b64 = dataMatch[3];
            const decoded = Buffer.from(b64, 'base64').toString('utf8');
            inlineSourceMap = decoded;
          } catch (err) {
            // ignore decoding errors
            inlineSourceMap = null;
          }
        } else {
          // treat as relative/absolute path
          const possible = path.resolve(path.dirname(generatedFile), raw);
          if (fs.existsSync(possible)) mapPath = possible;
        }
      }
    }
    for (const pos of m.positions) {
      const { line, column } = indexToLineColumn(content, pos.index);
      const entry = {
        generatedFile,
        generatedIndex: pos.index,
        generatedMatch: pos.match,
        generatedLine: line,
        generatedColumn: column,
        source: null,
        sourceLine: null,
        sourceColumn: null,
        sourceName: null,
      };
      if ((mapPath || inlineSourceMap) && SourceMapConsumer) {
        try {
          let rawMap;
          if (inlineSourceMap) {
            rawMap = JSON.parse(inlineSourceMap);
          } else {
            rawMap = JSON.parse(fs.readFileSync(mapPath, 'utf8'));
          }
          // use SourceMapConsumer.with for proper disposal
          // note: originalPositionFor expects 1-based line, 0-based column
          // we pass the generated line and column computed above
          // wrap in a callback
          // eslint-disable-next-line no-await-in-loop
          const orig = await SourceMapConsumer.with(rawMap, null, consumer => {
            return consumer.originalPositionFor({ line, column });
          });
          if (orig && orig.source) {
            entry.source = orig.source;
            entry.sourceLine = orig.line;
            entry.sourceColumn = orig.column;
            entry.sourceName = orig.name || null;
            try {
              const resolved = resolveSourcePath(orig.source, generatedFile);
              if (resolved) {
                entry.resolvedSource = resolved;
              }
            } catch (e) {
              // ignore resolution errors
            }
          }
        } catch (err) {
          // if source-map parsing fails, ignore mapping but continue
          entry.mapError = String(err.message || err);
        }
      } else if (!mapPath) {
        entry.mapError = 'no-source-map';
      } else if (!SourceMapConsumer) {
        entry.mapError = 'missing-dependency-source-map';
      }
      mapped.push(entry);
    }
  }
  return mapped;
}

function filterAllowlist(matches, allowlist = []) {
  if (!allowlist || allowlist.length === 0) return matches;
  const normalized = allowlist.map(p => path.resolve(p));
  return matches.filter(m => !normalized.includes(path.resolve(m.file)));
}

function uniq(arr) {
  return Array.from(new Set(arr));
}

async function main() {
  const argv = process.argv.slice(2);
  const dirIdx = argv.indexOf('--dir');
  const reportIdx = argv.indexOf('--report');
  const strictIdx = argv.indexOf('--strict');
  const dir = dirIdx >= 0 ? argv[dirIdx + 1] : 'apps/web/.next';
  const report = reportIdx >= 0 ? argv[reportIdx + 1] : null;
  const strict = strictIdx >= 0;
  const allowlistIdx = argv.indexOf('--allowlist');
  const allowlist = allowlistIdx >= 0 ? argv[allowlistIdx + 1].split(',') : [];

  if (!fs.existsSync(dir)) {
    console.error(`Directory not found: ${dir}`);
    process.exit(2);
  }

  // Count scanned JS files
  const allJsFiles = findFiles(dir, ['.js']);
  const scannedFiles = allJsFiles.length;

  const matches = scanBundleDir(dir);
  const mapped = await mapMatchesToSources(matches);

  // Allowlist may refer to generated files or original source files
  const normalizedAllowlist = (allowlist || []).map(p => path.resolve(p));
  const allowlistBasenames = normalizedAllowlist.map(p => path.basename(p));
  const filtered = mapped.filter(e => {
    const gen = path.resolve(e.generatedFile);
    const src = e.source ? path.resolve(e.source) : null;
    const rsrc = e.resolvedSource ? path.resolve(e.resolvedSource) : null;
    // Exact match
    if (normalizedAllowlist.includes(gen)) return false;
    if (src && normalizedAllowlist.includes(src)) return false;
    if (rsrc && normalizedAllowlist.includes(rsrc)) return false;
    // Basename or suffix match to allow CI absolute paths to match local equivalents
    const genBase = path.basename(gen);
    const srcBase = src ? path.basename(src) : null;
    const rsrcBase = rsrc ? path.basename(rsrc) : null;
    if (allowlistBasenames.includes(genBase)) return false;
    if (srcBase && allowlistBasenames.includes(srcBase)) return false;
    if (rsrcBase && allowlistBasenames.includes(rsrcBase)) return false;
    // Suffix match: allowlist entry may be a CI path that ends with the same suffix
<<<<<<< HEAD
    if (normalizedAllowlist.some(a => gen.endsWith(a) || (src && src.endsWith(a)) || (rsrc && rsrc.endsWith(a)))) return false;
=======
    if (
      normalizedAllowlist.some(
        a =>
          gen.endsWith(a) ||
          (src && src.endsWith(a)) ||
          (rsrc && rsrc.endsWith(a))
      )
    )
      return false;
>>>>>>> d241dded
    return true;
  });

  // Determine flagged set:
  // - If strict, prefer resolvedSource entries (only count resolved originals) when available.
  let flaggedSet;
  if (strict) {
    const resolved = filtered.map(e => e.resolvedSource).filter(Boolean);
    if (resolved.length > 0) flaggedSet = new Set(resolved);
    else
      flaggedSet = new Set(
        filtered.map(e => (e.source ? e.source : e.generatedFile))
      );
  } else {
    flaggedSet = new Set(
      filtered.map(e => (e.source ? e.source : e.generatedFile))
    );
  }

  const result = {
    dir,
    scannedFiles,
    rawMatches: mapped.length,
    matches: filtered,
    flaggedFiles: flaggedSet.size,
    allowlist,
    strict: !!strict,
    severity:
      flaggedSet.size > 1 ? 'error' : flaggedSet.size === 1 ? 'warning' : 'ok',
  };

  if (report) fs.writeFileSync(report, JSON.stringify(result, null, 2));

  console.log(
    `Scanned ${result.scannedFiles} files. Flagged ${result.flaggedFiles} file(s) after allowlist in ${dir}`
  );
  if (report) console.log(`Wrote report to ${report}`);
<<<<<<< HEAD
=======

  // If the caller requested a report file, treat this as "report-only" mode:
  // always exit 0 after writing the report so callers (tests/CI) can inspect
  // the JSON output without the process status signaling failure.
  if (report) {
    process.exit(0);
  }
>>>>>>> d241dded

  if (result.flaggedFiles > 1) {
    console.error(
      'Potential duplicate Yjs runtime detected (more than one flagged chunk/source).'
    );
    if (report) fs.writeFileSync(report, JSON.stringify(result, null, 2));
    process.exit(3);
  }
  if (result.flaggedFiles === 1) {
    console.warn(
      'Single chunk/source references Yjs-like identifiers (flagged as warning).'
    );
    if (report) fs.writeFileSync(report, JSON.stringify(result, null, 2));
    process.exit(0);
  }
  if (report) fs.writeFileSync(report, JSON.stringify(result, null, 2));
  process.exit(0);
}

// Export main so callers (including the CJS dynamic-import wrapper) can invoke it.
export { main };

// If this module is executed directly as a script, run main(). This covers both
// invoking the ESM file directly with `node scripts/check-duplicate-yjs.js` and
// environments that set process.argv[1] to the script path. We also check
// import.meta.url to detect direct ESM execution under file:// URLs.
const invokedDirectly = (() => {
  try {
    if (typeof import.meta !== 'undefined' && import.meta.url) {
      if (import.meta.url.endsWith('check-duplicate-yjs.js')) {
        return true;
      }
    }
  } catch (err) {
    // reference the variable so linters don't complain about unused
    void err;
  }
  if (typeof process !== 'undefined' && process.argv[1]) {
    return process.argv[1].endsWith('check-duplicate-yjs.js');
  }
  return false;
})();

if (invokedDirectly) {
  // eslint-disable-next-line no-console
  main().catch(err => {
    // eslint-disable-next-line no-console
    console.error(
      'Detector failure:',
      err && err.stack ? err.stack : String(err)
    );
    process.exit(4);
  });
}<|MERGE_RESOLUTION|>--- conflicted
+++ resolved
@@ -144,11 +144,7 @@
     if (!mapPath) {
       // Look for //# sourceMappingURL=... or //@ sourceMappingURL=... or /*# sourceMappingURL=... */
       const singleLineMatch = content.match(
-<<<<<<< HEAD
-        /(?:\/\/|\/*)\#?\s*sourceMappingURL=([^\n\r\*]+)/i
-=======
         /(?:\/\/|\/\*)\#?\s*sourceMappingURL=([^\n\r\*]+)/i
->>>>>>> d241dded
       );
       if (singleLineMatch && singleLineMatch[1]) {
         const raw = singleLineMatch[1].trim();
@@ -282,9 +278,6 @@
     if (srcBase && allowlistBasenames.includes(srcBase)) return false;
     if (rsrcBase && allowlistBasenames.includes(rsrcBase)) return false;
     // Suffix match: allowlist entry may be a CI path that ends with the same suffix
-<<<<<<< HEAD
-    if (normalizedAllowlist.some(a => gen.endsWith(a) || (src && src.endsWith(a)) || (rsrc && rsrc.endsWith(a)))) return false;
-=======
     if (
       normalizedAllowlist.some(
         a =>
@@ -294,7 +287,6 @@
       )
     )
       return false;
->>>>>>> d241dded
     return true;
   });
 
@@ -332,8 +324,6 @@
     `Scanned ${result.scannedFiles} files. Flagged ${result.flaggedFiles} file(s) after allowlist in ${dir}`
   );
   if (report) console.log(`Wrote report to ${report}`);
-<<<<<<< HEAD
-=======
 
   // If the caller requested a report file, treat this as "report-only" mode:
   // always exit 0 after writing the report so callers (tests/CI) can inspect
@@ -341,7 +331,6 @@
   if (report) {
     process.exit(0);
   }
->>>>>>> d241dded
 
   if (result.flaggedFiles > 1) {
     console.error(
