<<<<<<< HEAD
# United Dev Platform (UDP)

Unified web, mobile, and AI development environment. This monorepo provides
real-time collaborative editing, cross-platform support, and a foundation for
advanced AI and plugin features.

## Architecture Overview

**Apps:**

- `apps/web`: Next.js app with Monaco editor, Yjs sync (rooms/presence), login,
  QR deep-link.
- `apps/api`: Node.js/Express server with Yjs WebSocket endpoint, AI stub, error
  handling.
- `apps/mobile`: Expo React Native app for real-time Yjs sync and collaborative
  editing.
- `apps/desktop`: Electron wrapper for the web client.

**Packages:**

- `packages/editor-core`: Yjs helpers, awareness utilities, DocumentManager,
  presence system.
- `packages/types`: Shared TypeScript types.
- `packages/ai`: AI prompt definitions and stubs.
- `packages/ui`: Shared UI components (Button, Card, PresenceIndicator, etc.).
- `packages/ui-native`: Native UI components for mobile.
- `packages/db`: Prisma client and database helpers.
- `packages/config`: Centralized configuration management.
- `packages/git`: Git integration (planned).
- `packages/filesystem`: File system backend and utilities.
- `packages/logger`: Logging utilities.

## Setup Instructions

1. **Install dependencies:**
   ```bash
   pnpm install
   ```
2. **Set up environment variables:**
   - Copy `.env.example` to `.env` in the project root.
   - Edit `.env` and set secure values for `NEXTAUTH_SECRET`, `DATABASE_URL`,
     and provider keys.
   - See [`docs/ENVIRONMENT.md`](docs/ENVIRONMENT.md) for details.
3. **Run development servers:**
   - Web: `pnpm dev --filter @udp/web`
   - API: `pnpm dev --filter @udp/api`
   - Mobile: `pnpm start --filter @udp/mobile`
   - Desktop: See Electron docs in `apps/desktop`.

## Environment Variables

See [`docs/ENVIRONMENT.md`](docs/ENVIRONMENT.md) for setup and best practices.
Do not commit `.env` files.

## Testing & CI

- Lint/typecheck scripts are present in most packages.
- Test coverage is minimal; add test folders and scripts as needed.
- Recommended: Use Jest for web/editor-core/ui/types, and Detox/React Native
  Testing Library for mobile.
- CI should run lint, typecheck, and tests for all packages. See Turbo build
  system docs for configuration.

## Known Workarounds & Issues

- **Yjs Duplication in Production Bundles:**
  - In some production builds, a second copy of Yjs may be inlined due to nested
    dependencies. See build config and package aliasing strategies for
    mitigation. Only one runtime instance should exist for correct collaborative
    editing.
- **Authentication:** Basic localStorage implementation; full auth system
  planned.
- **Git Integration:** Referenced in docs, not yet implemented.

## Strategic Docs & Roadmap

- [Platform Development Strategy](docs/platform_development_strategy.md)
- [Strategic Roadmap](docs/strategic-roadmap.md)

## Milestones & Next Steps

- See [Strategic Roadmap](docs/strategic-roadmap.md) for priorities, KPIs, and
  implementation plan.
- Immediate focus: Stabilize core features, expand test coverage, and improve CI
  pipeline.
=======
# Unified Dev Platform (Improved Starter)

This starter implements the next iteration of the unified web + mobile + API
workspace. It includes error handling, minimal authentication, AI stubs, and an
Electron wrapper, on top of the original collaborative editing features.

## What's inside

- `apps/web` – Next.js app with Monaco editor, Yjs sync (rooms and presence),
  simple login page, and QR deep‑link.
- `apps/api` – Node server providing a Yjs WebSocket endpoint, AI stub endpoint,
  and basic error handling middleware.
- `apps/mobile` – Expo app that joins the Yjs room and syncs text in real time.
- `apps/desktop` – Electron wrapper that loads the web client.
- `packages/editor-core` – Yjs helpers and awareness utilities.
- `packages/types` – Shared types.
- `packages/ai` – Placeholder prompt definitions.
- `packages/ui` – Shared UI components (e.g. Button).

See the original README for quick start instructions.
>>>>>>> df20d66d
<|MERGE_RESOLUTION|>--- conflicted
+++ resolved
@@ -1,4 +1,3 @@
-<<<<<<< HEAD
 # United Dev Platform (UDP)
 
 Unified web, mobile, and AI development environment. This monorepo provides
@@ -84,7 +83,6 @@
   implementation plan.
 - Immediate focus: Stabilize core features, expand test coverage, and improve CI
   pipeline.
-=======
 # Unified Dev Platform (Improved Starter)
 
 This starter implements the next iteration of the unified web + mobile + API
@@ -104,5 +102,4 @@
 - `packages/ai` – Placeholder prompt definitions.
 - `packages/ui` – Shared UI components (e.g. Button).
 
-See the original README for quick start instructions.
->>>>>>> df20d66d
+See the original README for quick start instructions.