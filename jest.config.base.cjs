/** Shared base Jest config for UDP monorepo */
module.exports = {
<<<<<<< HEAD
  // Use ts-jest ESM preset so TypeScript tests that use ESM import syntax work
  preset: 'ts-jest/presets/default-esm',
=======
  // ts-jest preset removed to avoid injecting deprecated `globals` settings.
  // Transform below explicitly configures ts-jest to use ESM.
>>>>>>> 3c2d74bf
  testEnvironment: 'node',
  moduleFileExtensions: ['ts', 'tsx', 'js', 'jsx', 'json'],
  transform: {
    // Ensure ts-jest compiles TypeScript and uses ESM
    '^.+\\.[tj]sx?$': ['ts-jest', { useESM: true }],
<<<<<<< HEAD
  },
  // Ignore common build folders and the repository-level jest.setup.ts under __tests__
  testPathIgnorePatterns: ['/node_modules/', '/dist/', '/build/', '<rootDir>/__tests__/jest.setup.ts'],
  extensionsToTreatAsEsm: ['.ts'],
  globals: {
    'ts-jest': {
      useESM: true,
    },
  },
=======
  },
  // Ignore common build folders and the repository-level jest.setup.ts under __tests__
  testPathIgnorePatterns: [
    '/node_modules/',
    '/dist/',
    '/build/',
    '<rootDir>/__tests__/jest.setup.ts',
  ],
  extensionsToTreatAsEsm: ['.ts'],
  // ts-jest options are provided per-transform (see `transform` above).
>>>>>>> 3c2d74bf
};<|MERGE_RESOLUTION|>--- conflicted
+++ resolved
@@ -1,28 +1,12 @@
 /** Shared base Jest config for UDP monorepo */
 module.exports = {
-<<<<<<< HEAD
-  // Use ts-jest ESM preset so TypeScript tests that use ESM import syntax work
-  preset: 'ts-jest/presets/default-esm',
-=======
   // ts-jest preset removed to avoid injecting deprecated `globals` settings.
   // Transform below explicitly configures ts-jest to use ESM.
->>>>>>> 3c2d74bf
   testEnvironment: 'node',
   moduleFileExtensions: ['ts', 'tsx', 'js', 'jsx', 'json'],
   transform: {
     // Ensure ts-jest compiles TypeScript and uses ESM
     '^.+\\.[tj]sx?$': ['ts-jest', { useESM: true }],
-<<<<<<< HEAD
-  },
-  // Ignore common build folders and the repository-level jest.setup.ts under __tests__
-  testPathIgnorePatterns: ['/node_modules/', '/dist/', '/build/', '<rootDir>/__tests__/jest.setup.ts'],
-  extensionsToTreatAsEsm: ['.ts'],
-  globals: {
-    'ts-jest': {
-      useESM: true,
-    },
-  },
-=======
   },
   // Ignore common build folders and the repository-level jest.setup.ts under __tests__
   testPathIgnorePatterns: [
@@ -33,5 +17,4 @@
   ],
   extensionsToTreatAsEsm: ['.ts'],
   // ts-jest options are provided per-transform (see `transform` above).
->>>>>>> 3c2d74bf
 };