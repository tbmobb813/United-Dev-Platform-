import { NextApiRequest, NextApiResponse } from 'next';
import { prisma } from '@udp/db';
import type { Prisma } from '@prisma/client';
import logger from '@udp/logger';
<<<<<<< HEAD
import { getErrorMessage, toEnum, isPrismaError } from '@udp/server-utils';
=======
import { getErrorMessage, toEnum, isPrismaError } from 'lib/utils';
>>>>>>> df20d66d

export default async function handler(
  req: NextApiRequest,
  res: NextApiResponse
) {
  const { id } = req.query;

  if (typeof id !== 'string') {
    return res.status(400).json({ error: 'Invalid project ID' });
  }

  switch (req.method) {
    case 'GET':
      return await getProjectFiles(id, req, res);
    case 'POST':
      return await createFile(id, req, res);
    default:
      res.setHeader('Allow', ['GET', 'POST']);
      res.status(405).json({ error: `Method ${req.method} Not Allowed` });
  }
}

async function getProjectFiles(
  projectId: string,
  req: NextApiRequest,
  res: NextApiResponse
) {
  try {
    const { path, type } = req.query;

    const where = { projectId } as Prisma.ProjectFileWhereInput;

    // Filter by path prefix (for directory contents)
    if (path && typeof path === 'string') {
      where.path = { startsWith: path };
    }

    // Filter by file type
    if (type && typeof type === 'string') {
      // Cast to the Prisma where-input type to satisfy TypeScript while
      // preserving the runtime conversion performed by `toEnum`.
      where.type = toEnum(
        type
      ) as unknown as Prisma.ProjectFileWhereInput['type'];
    }

    const files = await prisma.projectFile.findMany({
      where,
      select: {
        id: true,
        path: true,
        name: true,
        type: true,
        size: true,
        mimeType: true,
        createdAt: true,
        updatedAt: true,
        content: req.query.includeContent === 'true' ? true : false,
      },
      orderBy: [
        { type: 'desc' }, // Directories first
        { path: 'asc' },
      ],
    });

    res.status(200).json({ files });
  } catch (error: unknown) {
    const msg = getErrorMessage(error);
    logger.error('Error fetching project files:', msg);
    res.status(500).json({ error: 'Failed to fetch files' });
  }
}

async function createFile(
  projectId: string,
  req: NextApiRequest,
  res: NextApiResponse
) {
  try {
    const { path, name, type = 'FILE', content, mimeType } = req.body;

    if (!path || !name) {
      return res.status(400).json({
        error: 'Path and name are required',
      });
    }

    // Verify project exists
    const project = await prisma.project.findUnique({
      where: { id: projectId },
    });

    if (!project) {
      return res.status(404).json({ error: 'Project not found' });
    }

    const size = content ? Buffer.byteLength(content, 'utf8') : 0;

    const file = await prisma.projectFile.create({
      data: {
        path,
        name,
        type,
        content: content || null,
        size,
        mimeType: mimeType || null,
        projectId,
      },
      select: {
        id: true,
        path: true,
        name: true,
        type: true,
        size: true,
        mimeType: true,
        createdAt: true,
      },
    });

    res.status(201).json({ file });
  } catch (error: unknown) {
    const msg = getErrorMessage(error);
    logger.error('Error creating file:', msg);

    if (isPrismaError(error) && error.code === 'P2002') {
      return res.status(400).json({
        error: 'File already exists at this path',
      });
    }

    res.status(500).json({ error: 'Failed to create file' });
  }
}<|MERGE_RESOLUTION|>--- conflicted
+++ resolved
@@ -2,11 +2,7 @@
 import { prisma } from '@udp/db';
 import type { Prisma } from '@prisma/client';
 import logger from '@udp/logger';
-<<<<<<< HEAD
-import { getErrorMessage, toEnum, isPrismaError } from '@udp/server-utils';
-=======
 import { getErrorMessage, toEnum, isPrismaError } from 'lib/utils';
->>>>>>> df20d66d
 
 export default async function handler(
   req: NextApiRequest,
