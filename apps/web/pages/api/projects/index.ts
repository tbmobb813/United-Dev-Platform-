--- conflicted
+++ resolved
@@ -1,15 +1,9 @@
 import { NextApiRequest, NextApiResponse } from 'next';
 import type { Prisma } from '@prisma/client';
 import { prisma } from '@udp/db';
-<<<<<<< HEAD
-import { requireAuth } from '@udp/server-utils';
-import logger from '@udp/logger';
-import { getErrorMessage, isPrismaError } from '@udp/server-utils';
-=======
 import { requireAuth } from 'lib/auth';
 import logger from '@udp/logger';
 import { getErrorMessage, isPrismaError } from 'lib/utils';
->>>>>>> df20d66d
 
 export default async function handler(
   req: NextApiRequest,
