import { resolve } from 'path';
import { createRequire } from 'module';
const require = createRequire(import.meta.url);

/** @type {import('next').NextConfig} */
const nextConfig = {
  reactStrictMode: true,
  // Emit production source maps for client bundles so we can map webpack module ids
  // (e.g. the module containing an inlined Yjs runtime) back to their original
  // source files. This is a temporary diagnostic change; it can be removed after
  // we identify the offending package/file and apply a permanent fix.
  productionBrowserSourceMaps: true,
  transpilePackages: ['@udp/editor-core', '@udp/ui', '@udp/ai'],
  eslint: {
    ignoreDuringBuilds: true,
  },
  typescript: {
    ignoreBuildErrors: true,
  },
  webpack: (config, { isServer }) => {
    // Resolve the package root and point at the published 'module' build
    // without importing subpaths directly (avoids ERR_PACKAGE_PATH_NOT_EXPORTED).
    const yjsPkg = require.resolve('yjs/package.json');
    const yjsEsm = resolve(yjsPkg, '..', 'dist', 'yjs.mjs');
    // Configure resolver to avoid pointing at non-exported package subpaths
    // (which can throw ERR_PACKAGE_PATH_NOT_EXPORTED). Map explicit dist
    // imports back to the package name so webpack's resolution can pick the
    // correct entry (module vs require) via `mainFields` instead of hardcoding
    // internal files.
    config.resolve = config.resolve || {};
    config.resolve.alias = {
      ...config.resolve.alias,
      // Map any explicit imports of internal dist files back to the package
      // so the exports map and mainFields determine the final file chosen.
      'yjs/dist/yjs.cjs': 'yjs',
      // Ensure all imports of `yjs` resolve to the ESM build so webpack
      // consistently bundles the same runtime. Point imports and the
      // package name to the hoisted ESM `yjs.mjs` entry.
      yjs: yjsEsm,
      'yjs/dist/yjs.mjs': yjsEsm,
      'yjs/dist/yjs.cjs': yjsEsm,
      // y-protocols uses path-based exports; alias the specific modules we import
      // to the canonical installed files so webpack treats them as the same
      // module across different pnpm/nested layouts.
      'y-protocols/awareness': require.resolve('y-protocols/awareness.js'),
      'y-protocols/dist/sync.cjs': require.resolve('y-protocols/dist/sync.cjs'),
      // Defensive alias for nested pnpm layout of y-protocols (matches source-map traces)
      'node_modules/.pnpm/y-protocols@1.0.6_yjs@13.6.27/node_modules/y-protocols/dist/sync.cjs':
        require.resolve('y-protocols/dist/sync.cjs'),
      // alias y-websocket to its package entry (safe to point at package entry)
      'y-websocket': require.resolve('y-websocket'),
      // Some bundlers / pnpm layouts cause imports to resolve to a nested
      // pnpm path like the one we see inside production source maps
      // (e.g. node_modules/.pnpm/yjs@13.6.27/node_modules/yjs/dist/yjs.mjs).
      // Add a defensive alias from that exact nested path string back to the
      // canonical hoisted ESM file so webpack treats these as the same module.
      'node_modules/.pnpm/yjs@13.6.27/node_modules/yjs/dist/yjs.mjs': yjsEsm,
      // Exact nested pnpm paths observed in production source maps. Map them
      // back to the canonical installed files so webpack treats these as the
      // same module and doesn't inline multiple copies of the runtime.
      'node_modules/.pnpm/y-protocols@1.0.6_yjs@13.6.27/node_modules/y-protocols/dist/sync.cjs':
        require.resolve('y-protocols/dist/sync.cjs'),
      'node_modules/.pnpm/y-protocols@1.0.6_yjs@13.6.27/node_modules/y-protocols/dist/awareness.cjs':
        require.resolve('y-protocols/dist/awareness.cjs'),
      'node_modules/.pnpm/y-protocols@1.0.6_yjs@13.6.27/node_modules/y-protocols/dist/auth.cjs':
        require.resolve('y-protocols/dist/auth.cjs'),
      'node_modules/.pnpm/y-websocket@1.5.4_yjs@13.6.27/node_modules/y-websocket/dist/y-websocket.cjs':
        require.resolve('y-websocket'),
    };

    // Prefer the ESM 'module' field during client resolution so bundlers use
    // the package's ESM build when available (this helps avoid mixing CJS
    // and ESM builds of yjs in the client bundle).
    if (!config.resolve.mainFields) {
      config.resolve.mainFields = ['module', 'browser', 'main'];
    } else {
      config.resolve.mainFields = Array.from(
        new Set(['module', 'browser', 'main', ...config.resolve.mainFields])
      );
    }

    // Client-side optimizations
    if (!isServer) {
      config.resolve.fallback = {
        ...config.resolve.fallback,
        fs: false,
        path: false,
        crypto: false,
        stream: false,
        buffer: false,
        util: false,
      };
    }

    // Enforce a single shared yjs chunk for both client and server bundles
    config.optimization = config.optimization || {};
    config.optimization.splitChunks = config.optimization.splitChunks || {};
    config.optimization.splitChunks.cacheGroups = {
      ...(config.optimization.splitChunks.cacheGroups || {}),
      // Stronger cache group for Yjs family: match both hoisted and pnpm
      // virtual-store nested paths so webpack groups all yjs-related
      // modules into a single `vendors-yjs` chunk.
      'vendors-yjs': {
        // Use a function test to inspect the module's resource path where
        // present. This lets us match pnpm virtual-store paths like:
        // node_modules/.pnpm/yjs@13.6.27/node_modules/yjs/...
        test: (module, chunks) => {
          try {
            // Prefer resource (absolute filesystem path) when available.
            let p = module && module.resource;
            // Some modules (CJS concatenated or loader-wrapped) don't expose
            // `resource`. Fall back to nameForCondition() which often
            // contains the module path, or module.identifier().
            if (!p || typeof p !== 'string') {
              if (typeof module.nameForCondition === 'function') {
                p = module.nameForCondition();
              }
            }
            if (!p || typeof p !== 'string') {
              if (typeof module.identifier === 'function') {
                p = module.identifier();
              }
            }
            if (!p || typeof p !== 'string') return false;
            // Match yjs, y-protocols, y-websocket in either hoisted
            // node_modules or pnpm virtual-store nested paths.
            return /[\\/]node_modules[\\/](?:\\.pnpm[\\/].*?[\\/])?(?:yjs|y-protocols|y-websocket)(?:[\\/]|$)/.test(
              p
            );
          } catch (e) {
            return false;
          }
        },
<<<<<<< HEAD
  name: 'vendors-yjs',
  chunks: 'all',
  enforce: true,
  priority: 200,
=======
        "name": "vendors-yjs",
        "chunks": "all",
        "enforce": true,
        "priority": 200,
>>>>>>> 3c2d74bf
  // Allow very small modules (like a single CJS file) to be pulled
  // into the vendors-yjs chunk and prefer reusing an existing
  // vendors-yjs chunk rather than creating a separate one.
  minSize: 0,
  reuseExistingChunk: true,
      },
    };

    // Ensure any requests that point at nested pnpm yjs copies or direct
    // dist file imports are redirected to the canonical hoisted ESM file.
    // This uses webpack's NormalModuleReplacementPlugin which can match
    // absolute/relative request paths (including nested pnpm virtual-store
    // paths) and replace them with the single canonical module. This is a
    // minimal, targeted fix to avoid inlining multiple Yjs runtimes in the
    // client bundle.
    try {
      // eslint-disable-next-line @typescript-eslint/no-var-requires
      const webpackPkg = require('webpack');
      config.plugins = config.plugins || [];
      // Replace exact nested pnpm yjs dist paths (matches the form found in
      // production source maps: node_modules/.pnpm/yjs@.../node_modules/yjs/dist/yjs.mjs)
      config.plugins.push(
        new webpackPkg.NormalModuleReplacementPlugin(
          /node_modules\/\.pnpm\/yjs@.*\/node_modules\/yjs\/dist\/yjs\.(mjs|cjs)$/,
          resource => {
            resource.request = yjsEsm;
          }
        )
      );
      // Replace any import of the dist files (e.g. 'yjs/dist/yjs.mjs' or
      // 'yjs/dist/yjs.cjs') with the canonical ESM bundle
      config.plugins.push(
        new webpackPkg.NormalModuleReplacementPlugin(
          /yjs\/dist\/yjs\.(mjs|cjs)$/,
          resource => {
            resource.request = yjsEsm;
          }
        )
      );
      // Canonicalize any y-protocols requests (including nested pnpm layouts)
      // to the installed package entry so webpack treats them as the same
      // module across different pnpm/hoisted layouts.
      config.plugins.push(
        new webpackPkg.NormalModuleReplacementPlugin(/^y-protocols(\/.*)?$/, resource => {
          // Map common y-protocols import variants to the explicit dist CJS
          // files which are guaranteed to exist in the package. Avoid
          // resolving the package root (which has no "." export) to
          // prevent ERR_PACKAGE_PATH_NOT_EXPORTED during build.
          const req = resource.request || '';
          if (req === 'y-protocols' || req === 'y-protocols/sync' || req === 'y-protocols/sync.js') {
            resource.request = require.resolve('y-protocols/dist/sync.cjs');
          } else if (req.includes('awareness')) {
            resource.request = require.resolve('y-protocols/dist/awareness.cjs');
          } else if (req.includes('auth')) {
            resource.request = require.resolve('y-protocols/dist/auth.cjs');
          } else {
            // Fallback to the sync CJS bundle.
            resource.request = require.resolve('y-protocols/dist/sync.cjs');
          }
        })
      );
      // Also rewrite the specific nested pnpm y-protocols dist paths we observed
      // in source maps back to the canonical installed dist files.
      config.plugins.push(
        new webpackPkg.NormalModuleReplacementPlugin(
          /node_modules\/\.pnpm\/y-protocols@.*\/node_modules\/y-protocols\/dist\/.*\.cjs$/,
          resource => {
            // Normalize to the package-installed dist files (sync/awareness/auth)
            // Let Node resolution pick the precise file where possible.
            // Keep the original request basename so the module resolver can
            // locate the right dist file under the package.
            const basename = resource.request.replace(/^.*dist\//, 'dist/');
            resource.request = require.resolve(`y-protocols/${basename}`);
          }
        )
      );
      // Canonicalize nested pnpm y-websocket dist path to the installed package
      config.plugins.push(
        new webpackPkg.NormalModuleReplacementPlugin(
          /node_modules\/\.pnpm\/y-websocket@.*\/node_modules\/y-websocket\/dist\/y-websocket\.cjs$/,
          resource => {
            resource.request = require.resolve('y-websocket');
          }
        )
      );
      // Canonicalize y-websocket imports to the resolved package entry too.
      config.plugins.push(
        new webpackPkg.NormalModuleReplacementPlugin(/^y-websocket$/, resource => {
          resource.request = require.resolve('y-websocket');
        })
      );
      // As a safety-net, also rewrite bare 'yjs' requests to the canonical file
      // (alias already exists above, but NormalModuleReplacementPlugin ensures
      // absolute requests are also rewritten).
      config.plugins.push(
        new webpackPkg.NormalModuleReplacementPlugin(/^yjs$/, resource => {
          // If the requesting module (issuer) is inside y-protocols or
          // y-websocket, rewrite the request to the canonical yjs ESM file
          // to avoid CJS/ESM interop causing multiple runtime instances.
          try {
            const issuer = (resource.contextInfo && resource.contextInfo.issuer) || resource.context || '';
            if (typeof issuer === 'string' && /(?:y-protocols|y-websocket)(?:[\\/]|$)/.test(issuer)) {
              resource.request = yjsEsm;
            } else {
              // If issuer info isn't available, still apply the canonical
              // rewrite as a defensive fallback.
              resource.request = yjsEsm;
            }
          } catch (e) {
            resource.request = yjsEsm;
          }
        })
      );
      // Emit external sidecar source maps instead of inline data-URIs. Some
      // vendor bundles (and server chunks) previously contained inline
      // sourceMappingURL data URIs which the duplicate detector couldn't
      // reliably parse. Force webpack to write separate `.map` sidecar files
      // so the detector can read and map generated locations back to the
      // original sources.
      if (typeof webpackPkg.SourceMapDevToolPlugin === 'function') {
        // Avoid emitting inline/sourceURL maps; use the DevTool plugin to
        // produce external files. We intentionally set config.devtool to
        // false so webpack won't fall back to an inline devtool mode.
        config.devtool = false;
        config.plugins.push(
          new webpackPkg.SourceMapDevToolPlugin({
            filename: '[file].map',
            // Keep a stable module filename template so mappings contain
            // readable webpack:// paths that the detector can resolve.
            moduleFilenameTemplate: info => `webpack:///${info.resourcePath}`,
          })
        );
      }
    } catch (e) {
      // If webpack isn't resolvable for some reason, don't crash the build here;
      // the existing resolve.alias entries are still present and will be used.
    }

    // We emit external sidecar maps via SourceMapDevToolPlugin above (when
    // webpack is available). That plugin writes usable `.map` files instead
    // of inline data URIs which improves the duplicate detector's ability
    // to trace generated locations back to original source modules.

    return config;
  },
};

export default nextConfig;<|MERGE_RESOLUTION|>--- conflicted
+++ resolved
@@ -131,17 +131,10 @@
             return false;
           }
         },
-<<<<<<< HEAD
-  name: 'vendors-yjs',
-  chunks: 'all',
-  enforce: true,
-  priority: 200,
-=======
         "name": "vendors-yjs",
         "chunks": "all",
         "enforce": true,
         "priority": 200,
->>>>>>> 3c2d74bf
   // Allow very small modules (like a single CJS file) to be pulled
   // into the vendors-yjs chunk and prefer reusing an existing
   // vendors-yjs chunk rather than creating a separate one.
