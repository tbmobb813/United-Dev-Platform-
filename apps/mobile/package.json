--- conflicted
+++ resolved
@@ -20,15 +20,9 @@
     "expo": "^51.0.0",
     "expo-linking": "~6.3.1",
     "react": "18.2.0",
-<<<<<<< HEAD
-    "react-native": "0.74.0",
-    "y-websocket": "^1.5.4",
-    "yjs": "^13.6.27"
-=======
     "react-native": "0.82.0",
     "y-websocket": "^2.0.4",
     "yjs": "^13.6.18"
->>>>>>> df20d66d
   },
   "devDependencies": {
     "@types/node": "^20.0.0",
