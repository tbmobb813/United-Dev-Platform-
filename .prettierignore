--- conflicted
+++ resolved
@@ -1,38 +1,3 @@
-<<<<<<< HEAD
-node_modules/
-**/node_modules/
-dist/
-build/
-.turbo/
-
-# Ignore generated Prisma runtime files in apps/web
-apps/web/generated/
-apps/web/generated/**
-
-# Ignore Prisma client runtime caches
-**/prisma/runtime/
-**/generated/prisma/**
-
-# Ignore Next.js build outputs
-apps/web/.next/
-apps/web/.next/**
-
-# Ignore generated TypeScript definition files and other generated artifacts
-**/generated/**
-
-# Temporary and env files
-.backup/
-.env
-.env.*
-node_modules
-.next
-.expo
-dist
-build
-coverage
-*.log
-pnpm-lock.yaml
-=======
 # Ignore artifacts and generated reports
 artifacts/
 artifacts/**
@@ -88,5 +53,4 @@
 coverage
 *.log
 pnpm-lock.yaml
->>>>>>> 568a596e
 .turbo