{
  "name": "unified-dev-platform",
  "private": true,
  "type": "module",
  "packageManager": "pnpm@9.0.0",
  "engines": {
    "node": ">=18"
  },
  "pnpm": {
    "overrides": {
      "react": "18.3.1",
      "react-dom": "18.3.1",
      "yjs": "13.6.27",
      "y-protocols": "1.0.6",
      "y-websocket": "1.5.4",
      "prismjs": "1.30.0",
      "refractor": "3.6.0",
      "next": "14.2.32",
      "dompurify": "^3.2.4",
      "esbuild": "^0.25.0",
      "vite": "^7.1.10",
<<<<<<< HEAD
      "send": "^0.19.0"
      ,
=======
      "send": "^0.19.0",
      "jest": "29.7.0",
      "@jest/globals": "29.7.0",
      "@types/jest": "29.5.14",
>>>>>>> d241dded
      "ts-jest": "^29.4.5"
    }
  },
  "scripts": {
    "build": "turbo build",
    "prepare": "husky install",
    "dev": "turbo dev",
    "lint": "turbo lint",
    "lint:fix": "turbo lint:fix",
    "format": "prettier --write \"**/*.{ts,tsx,js,jsx,json,md}\"",
    "format:check": "prettier --check \"**/*.{ts,tsx,js,jsx,json,md}\"",
    "type-check": "turbo type-check",
    "clean": "turbo clean && rm -rf node_modules",
    "test": "turbo test -- --passWithNoTests",
    "test:vm": "NODE_OPTIONS=--experimental-vm-modules turbo test -- --passWithNoTests",
<<<<<<< HEAD
=======
    "test:ci": "NODE_OPTIONS=--experimental-vm-modules turbo test -- --passWithNoTests",
>>>>>>> d241dded
    "test:critical": "jest --config ./jest.config.critical.cjs --runInBand || true",
    "test:core": "jest --config ./jest.config.core.cjs --runInBand || true",
    "test:full": "jest --config ./jest.config.full.cjs --runInBand || true",
    "check:duplicate-yjs": "node ./scripts/check-duplicate-yjs.cjs",
    "check": "pnpm lint && pnpm type-check && pnpm test",
    "fix": "pnpm lint:fix && pnpm format",
    "reset": "pnpm clean && pnpm install",
    "validate-env": "node scripts/validate-env.js",
    "ci:validate-env": "node scripts/ci-validate-env.js",
    "validate-devops": "node scripts/validate-devops.js",
    "dev:web": "cd apps/web && pnpm dev",
    "dev:api": "cd apps/api && pnpm dev",
    "dev:mobile": "cd apps/mobile && pnpm start",
    "dev:all": "turbo dev --parallel",
    "prebuild": "pnpm check && pnpm validate-env",
    "postinstall": "pnpm type-check"
  },
  "devDependencies": {
    "@jest/globals": "^29.5.0",
    "@types/jest": "^29.5.0",
    "@udp/eslint-config": "workspace:*",
    "@udp/prettier-config": "workspace:*",
    "dotenv": "^17.2.3",
    "husky": "^9.1.7",
    "jest": "^29.5.0",
    "lint-staged": "^16.2.4",
    "eslint": "^9.37.0",
    "prettier": "^3.6.2",
    "source-map": "^0.7.6",
    "ts-jest": "^29.4.5",
    "turbo": "^2.5.8",
    "typescript": "^5.9.3"
  },
  "lint-staged": {
    "*.{js,jsx,ts,tsx,json,md}": [
      "prettier --write",
      "eslint --fix"
    ]
  }
}<|MERGE_RESOLUTION|>--- conflicted
+++ resolved
@@ -19,15 +19,10 @@
       "dompurify": "^3.2.4",
       "esbuild": "^0.25.0",
       "vite": "^7.1.10",
-<<<<<<< HEAD
-      "send": "^0.19.0"
-      ,
-=======
       "send": "^0.19.0",
       "jest": "29.7.0",
       "@jest/globals": "29.7.0",
       "@types/jest": "29.5.14",
->>>>>>> d241dded
       "ts-jest": "^29.4.5"
     }
   },
@@ -43,10 +38,7 @@
     "clean": "turbo clean && rm -rf node_modules",
     "test": "turbo test -- --passWithNoTests",
     "test:vm": "NODE_OPTIONS=--experimental-vm-modules turbo test -- --passWithNoTests",
-<<<<<<< HEAD
-=======
     "test:ci": "NODE_OPTIONS=--experimental-vm-modules turbo test -- --passWithNoTests",
->>>>>>> d241dded
     "test:critical": "jest --config ./jest.config.critical.cjs --runInBand || true",
     "test:core": "jest --config ./jest.config.core.cjs --runInBand || true",
     "test:full": "jest --config ./jest.config.full.cjs --runInBand || true",
