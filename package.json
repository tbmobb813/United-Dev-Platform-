--- conflicted
+++ resolved
@@ -10,16 +10,13 @@
     "overrides": {
       "react": "18.3.1",
       "react-dom": "18.3.1",
-<<<<<<< HEAD
       "yjs": "13.6.27",
       "y-protocols": "1.0.6",
       "y-websocket": "1.5.4"
-=======
       "prismjs": "1.30.0",
       "refractor": "3.6.0",
       "next": "14.2.32",
       "dompurify": "^3.2.4"
->>>>>>> df20d66d
     }
   },
   "scripts": {
@@ -55,20 +52,16 @@
     "@types/jest": "^30.0.0",
     "@udp/eslint-config": "workspace:*",
     "@udp/prettier-config": "workspace:*",
-<<<<<<< HEAD
     "dotenv": "^16.1.4",
     "eslint": "^8.57.1",
     "husky": "^8.0.0",
     "jest": "^30.1.3",
     "lint-staged": "^13.0.0",
-=======
     "eslint": "^8.57.1",
->>>>>>> df20d66d
     "prettier": "^3.2.5",
     "source-map": "^0.7.6",
     "ts-jest": "^29.4.4",
     "turbo": "^1.12.5",
-<<<<<<< HEAD
     "typescript": "^5.3.3"
   },
   "lint-staged": {
@@ -76,9 +69,5 @@
       "prettier --write",
       "eslint --fix"
     ]
-=======
-    "typescript": "^5.3.3",
-    "dotenv": "^16.1.4"
->>>>>>> df20d66d
   }
 }